--- conflicted
+++ resolved
@@ -3,11 +3,7 @@
 Description: isobar provides methods for preprocessing, normalization, and
     report generation for the analysis of quantitative mass spectrometry
     proteomics data labeled with isobaric tags, such as iTRAQ and TMT.
-<<<<<<< HEAD
 Version: 1.5.0
-=======
-Version: 2.0
->>>>>>> 5d6b2214
 Author: Florian P Breitwieser <fbreitwieser@cemm.oeaw.ac.at> and
    Jacques Colinge <jcolinge@cemm.oeaw.ac.at>, with contributions from 
    Xavier Robin <xavier.robin@unige.ch>
