

create.reports <- function(properties.file="properties.R",args=NULL,
                           report.type="protein",compile=FALSE,zip=FALSE) {
  ow <- options("warn")
  options(warn=1)
  if (!exists("properties.env")) {
    properties.env <- load.properties(properties.file,
                                      system.file("report","properties.R",package="isobar"),
                                      args=args)
  }
  
  if (!exists("report.env")) {
    initialize.env(.GlobalEnv,report.type,properties.env)
  }

  zip.files <- c(properties.file)

  ## generate XLS report
  if(properties.env$write.xls.report) {
    message("Writing isobar-analysis.xls")
    write.xls.report(report.type,properties.env,.GlobalEnv)
    zip.files <- c(zip.files,"isobar-analysis.xls")
  }
  
 
  ## generate Latex/Sweave report
  if(properties.env$write.qc.report) {
    message("Weaving isobar-qc report")
    Sweave(system.file("report","isobar-qc.Rnw",package="isobar"))
    if (properties.env$use.name.for.report) {
	qc.name <- sprintf("%s.qc",properties.env$name)
    	file.rename("isobar-qc.tex",sprintf("%s.tex",qc.name))
    } else {
        qc.name <- "isobar-qc"
    }

    zip.files <- c(zip.files,sprintf("%s.tex",qc.name))
    if (compile) 
      zip.files <- .compile.tex(qc.name,zip.files)
  }

  if(properties.env$write.report) {
    message("Weaving isobar-analysis report")
    name <- switch(report.type,
                   protein="isobar-analysis",
                   peptide="isobar-peptide-analysis",
                   stop(report.type," report type not known",
                        " - choose protein or peptide"))
    Sweave(system.file("report",paste(name,".Rnw",sep=""),package="isobar"))

    if (properties.env$use.name.for.report) {
    	tex.name <- sprintf("%s.tex",name)
	name <- sprintf("%s.quant",properties.env$name)
    	file.rename(tex.name,sprintf("%s.tex",name))
    } else {
    }


    zip.files <- c(zip.files,sprintf("%s.tex",name))
    if (compile)
      zip.files <- .compile.tex(name,zip.files)
  }

  if (zip) {
    zip.f <- sprintf("%s.zip",properties.env$name)
    zip(zip.f,zip.files)
    message("Created zip archive ",zip.f)
  }

  options(ow) 
  message("\nSUCCESSFULLY CREATED REPORTS\n")
}

write.xls.report <- function(report.type,properties.env,report.env,file="isobar-analysis.xls") {
    write.t <- function(...,sep="\t",row.names=FALSE,quote=FALSE)
      write.table(...,sep=sep,row.names=row.names,quote=quote,na="")

    get.val <- function(name) { get(name,report.env,inherits=FALSE) }
    get.property <- function(name) { get(name,properties.env,inherits=FALSE) }
    protein.group <- proteinGroup(get.val('ibspectra'))
    indist.proteins <- indistinguishableProteins(protein.group)
    modificationSites <- NULL
    
    if (identical(report.type,"protein")) {
      ## TODO: add groups column to provide a link to the groups in report and quant table
      ## in principle, it works by defining the protein.group.ids attr, but does not here - 
      ## probably due to the environment it does not
      attr(proteinGroup(report.env$ibspectra),"protein.group.ids") <- .as.vect(unique(get.val('quant.tbl')[,c("ac","group")]))
      #protein.id.df <- as(get('ibspectra',report.env),"data.frame.concise")
      protein.id.df <- .IBSpectraAsConciseDataFrame(get('ibspectra',report.env))

      ## make columns w/ multiple groups gray
      sel.1group  <- protein.id.df$n.groups == 1
      #sel.1ac  <- protein.id.df$n.acs == 1
      #sel.1variant  <- protein.id.df$n.variants == 1
      #protein.id.df[!sel.1ac & sel.1group,1] <- paste("#color silver#",protein.id.df[!sel.1ac & sel.1group,1],sep="")
      #protein.id.df[!sel.1group | !protein.id.df$use.for.quant,1] <- paste("#color=gray#",protein.id.df[!sel.1group,1],sep="")

    } else {
      #protein.id.df <- as(get('ibspectra',report.env),"data.frame.concise")
      protein.id.df <- .IBSpectraAsConciseDataFrame(get('ibspectra',report.env))
      protein.group <- proteinGroup(get('ibspectra',report.env))
      if (!is.null(properties.env$phosphosite.dataset)) {
        sites <- do.call(rbind,lapply(properties.env$phosphosite.dataset,
                                      read.delim,sep="\t",header=TRUE,skip=3,stringsAsFactors=FALSE))
        colnames(sites)[colnames(sites)=="ACC."]  <- "accession"
        colnames(sites) <- tolower(colnames(sites))
        modificationSites <- subset(sites,accession %in% proteins)
      }
      proteins <- c(names(indistinguishableProteins(protein.group)),protein.ac(protein.group))
    }

    ## Analysis Properties:
    nn <- reporterTagNames(get.val('ibspectra'))
    ii <- rbind(c("@centeracross@Analysis Properties",rep("@centeracross@Analysis Properties",length(nn))),
                "",
                c("@centeracross@Isotope Impurity Correction Matrix",
                  rep("@centeracross@Isotope Impurity Correction Matrix",length(nn))),
                cbind(c("",nn),rbind(nn,isotopeImpurities(get.val('ibspectra')))))

    cl <- classLabels(get.val('ibspectra'))
    fill.up <- function(x,w="",n=length(nn)+1)
      if (length(x) < n) c(x,rep(w,n-length(x)))
      else stop("fill up")
      
    if (!is.null(cl)) {
      ii <- rbind(ii,
                  "",
                  fill.up(c("@centeracross@Class Labels","@centeracross@Class Labels","")))
      
      for (i in seq_along(nn)) {
        ii <- rbind(ii,fill.up(c(nn[i],cl[i],names(cl)[i])))
      }
    }
    
    ## write tables to tab seperated files files:
    protein.quant.f <- paste(get.property('cachedir'),"protein_quant.csv",sep="/")
    protein.id.f <- paste(get.property('cachedir'),"protein_id.csv",sep="/")
    analysis.properties.f <- paste(get.property('cachedir'),"analysis_properties.csv",sep="/")
    log.f <- paste(get.property('cachedir'),"logged_operations.csv",sep="/")

    xls.quant.tbl <- get.val('xls.quant.tbl')
    if (report.type == "protein") {
      xls.quant.tbl <- xls.quant.tbl[order(xls.quant.tbl[,"group"]),]
      ## Create links
    } else {
      ## Create links
      protein.id.df$peptide <- .convertPeptideModif(protein.id.df[,"peptide"],protein.id.df[,"modif"])
      q.links <- sapply(protein.id.df$peptide,function(p) {
                          res=which(xls.quant.tbl$Sequence==p)[1]
                            if (is.na(res)) ""
                            else paste0("@link=internal:Quantifications!A",res+1,"@q")
                  })
      protein.id.df <- cbind(q=q.links,protein.id.df)
      xls.quant.tbl <- cbind(i=paste0("@link=internal:Identifications!A",
                                      sapply(xls.quant.tbl$Sequence,
                                             function(p) which(protein.id.df$peptide==p)[1]+1),
                                      "@",xls.quant.tbl$Spectra),xls.quant.tbl)
      #col_idx <- grep("Spectra", names(xls.quant.tbl))
      #colnames(xls.quant.tbl)[col_idx] <- "i"
      #xls.quant.tbl <- xls.quant.tbl[, c(col_idx, (1:ncol(df))[-col_idx])]

    }
    write.t(xls.quant.tbl,file=protein.quant.f)
    write.t(protein.id.df,file=protein.id.f)  
    write.t(ii,file=analysis.properties.f,col.names=FALSE)
    write.t(get.val('ibspectra')@log,file=log.f,col.names=NA,row.names=TRUE)

    if (identical(report.type,"peptide") && !is.null(modificationSites)) {
      modifsites.f <- paste(get.property('cachedir'),"modification_sites.csv",sep="/")
      write.t(modificationSites,file=modifsites.f)
    }

    ## generate perl command line:
    perl.cl <- paste(system.file("pl","tab2xlsx.pl",package="isobar")," ",
                     ifelse(properties.env$use.name.for.report,sprintf("%s.quant.xlsx",properties.env$name),"isobar-analysis.xlsx"),
                     " ':autofilter,freeze_col=5,name=Quantifications:",protein.quant.f,"'",
                     ifelse(identical(report.type,"peptide") && !is.null(modificationSites),
                            paste(" ':autofilter,freeze_col=3,name=Modification Sites:",modifsites.f,"'",sep=""),""),
                     " ':autofilter,freeze_col=6,name=Identifications:",protein.id.f,"'",
                     " ':name=Analysis Properties:",analysis.properties.f,"'",
                     " ':name=Log:",log.f,"'",sep="")
    
    ## generate Excel report (using Spreadsheet::WriteExcel)
    message(perl.cl)
    system(perl.cl)
}

  .compile.tex <- function(name,zip.files) {
    .call.cmd <- function(cmd,stdout.to=NULL) 
      if (is.null(stdout.to)) {
        if (system(cmd) != 0) stop("\nError executing [",cmd,"]")
      } else {
        if (system(paste(cmd,">",stdout.to)) != 0) 
          stop("\nError executing [",cmd,"]: \n\n ...\n",
               paste(tail(readLines(stdout.to),n=10),collapse="\n"))
      }
    dir <- tempdir()
    cat("compiling ",name,".tex ...  1",sep="")
    .call.cmd(sprintf("R CMD pdflatex -halt-on-error -output-directory=%s %s.tex",dir,name),
              paste(dir,"/",basename(name),".stdout",sep=""))
    cat(" 2")
    .call.cmd(sprintf("R CMD pdflatex -halt-on-error -output-directory=%s %s.tex",dir,name),
              paste(dir,"/",basename(name),".stdout",sep=""))
    cat(" done!\n\n")
    .call.cmd(sprintf("mv %s/%s.pdf .",dir,name))
    c(zip.files,sprintf("%s.pdf",name))
  }
 
#- load properties

load.properties <- function(properties.file="properties.R",
                            global.properties.file=system.file("report","properties.R",package="isobar"),
                            args=NULL) {

  properties.env <- new.env()
  tmp.properties.env <- new.env()

  message("Loading global properties file ",global.properties.file," ...")
  tryCatch(sys.source(global.properties.file,properties.env),
           error=function(e) stop("\nCould not read properties file:\n", e) )

  message("Looking for local properties file ",properties.file," ...")
  if (!is.null(properties.file) && file.exists(properties.file)) {
    message("  Loading local properties file ...")
    ## load properties file
    tryCatch(sys.source(properties.file,tmp.properties.env),
             error=function(e) stop("\nCould not read properties file:\n", e) )
    .env.copy(properties.env,tmp.properties.env)
    properties.env$properties.file <- properties.file
    properties.env$properties.file.content <- readLines(properties.file)
  } else {
    message("  No local properties file.")
  }
  
  ## command argument parsing
  tmp.properties.env <- new.env()
  message("parsing command line arguments ...")
  for (arg in args) {
    
    if (grepl("^--",arg)) {
      arg.n.val <- strsplit(substring(arg,3),"=")[[1]]
      if (length(arg.n.val) == 1)
        tmp.properties.env[[arg.n.val]] <- TRUE
      else if (length(arg.n.val) == 2) 
        tmp.properties.env[[arg.n.val[1]]] <- switch(arg.n.val[2],'TRUE'=TRUE,'FALSE'=FALSE,arg.n.val[2])
      else
        stop("Could not parse command line argument ",arg)
    } else {
        stop("Could not parse command line argument ",arg)
    }
    .env.copy(properties.env,tmp.properties.env)
  }

  return(properties.env)
}

#- initialize environment
initialize.env <- function(env,report.type="protein",properties.env) {
  ## get property and exists property convenience functions
  get.property <- function(name) .get.property(name,properties.env)

  if (file.exists(get.property('cachedir'))) {
    if (!file.info(get.property('cachedir'))$isdir)
      stop("Cannot write into cachedir [",get.property('cachedir'),"]",
           " - it is a file and no directory")
  } else {
    ret <- dir.create(get.property('cachedir'))
    if (!ret) stop("Error creating cachedir [",get.property('cachedir'),"]")
  }

  env$ibspectra <- .create.or.load.ibspectra(properties.env)
  env$noise.model <- .create.or.load.noise.model(env,properties.env)
  env$ratiodistr <- .create.or.load.ratiodistr(env,properties.env,level=report.type)
  env$quant.tbl <- .create.or.load.quant.table(env,properties.env,level=report.type)
  if (!"ac" %in% colnames(env$quant.tbl) && "protein" %in% colnames(env$quant.tbl))
    env$quant.tbl$ac <- env$quant.tbl$protein

  ## required for TeX
  if (identical(report.type,"protein"))
    env$my.protein.infos <- .create.or.load.my.protein.infos(env,properties.env)
  env$xls.quant.tbl <- .create.or.load.xls.quant.tbl(report.type,env,properties.env)
  #if (report.type == "protein") {
  #  env$my.protein.infos <- .create.or.load.my.protein.infos(env,properties.env)
  #  env$xls.quant.tbl <- .create.or.load.xls.quant.tbl(env,properties.env)
  #} else if (report.type == "peptide") {
    ## compute peptide ratios
  #  env$xls.peptide.tbl <- .create.or.load.xls.peptide.tbl(env,properties.env)
  #} else {
  #  stop("report type [",report.type,"] not known - choose protein or peptide")
  #}
}

#- property loading helper functions
.DOES.NOT.EXIST = "NOT AVAILABLE"

.get.or.load <- function(name,envir,msg.f=name,class=NULL,null.ok=FALSE) {
  if (.exists.property(name,envir,null.ok=null.ok)) {
    o <- .get.property(name,envir)
    if (is.null(o) && null.ok) return(NULL)
    if (!is.null(class) && is(o,class)) {
      return(o)
    } else if (is(o,"character")) {
      file.name <- o
    } else {
      stop("property ",name," is neither 'character' nor of a specified class")
    }
  } else {
    file.name <- sprintf("%s/%s.rda",.get.property('cachedir',envir),name)
  }
  if (file.exists(file.name) & (!envir$regen || do.load)) {
    message(sprintf("loading %s from %s ...",msg.f, file.name))
    x <- .load.property(name,file.name)
    return(x)
  } else {
    stop("Cannot get or load property ",name)
  }
}

.create.or.load <- function(name,envir,f,msg.f=name,do.load=FALSE,class=NULL,error=stop,default.value=NULL,...) {
  x <- tryCatch(.get.or.load(name,envir,msg.f,class),error=function(e) .DOES.NOT.EXIST)
  if (identical(x,.DOES.NOT.EXIST)) {
    message(paste("creating",msg.f,"..."))
    tryCatch({
      x <- f(...)
      assign(name,x)
      file.name <- sprintf("%s/%s.rda",.get.property('cachedir',envir),name)
      save(list=c(name),file=file.name)
    },error=error)

    if (!exists(name,inherits=FALSE)) {
      x <- default.value
      assign(name,x)
    }
  }
  if (!is.null(class) && !is(x,class))
    stop("property [",name,"] should be of class [",class,"] but is of class [",class(x),"]")

  return(x)
}
 
.get.property <- function(x,envir) get(x,envir=envir,inherits=FALSE)

.exists.property <- function(x,envir,null.ok=TRUE) 
  exists(x,envir=envir,inherits=FALSE) &&
    (null.ok || !is.null(.get.property(x,envir)))

.check.property <- function(x,envir,inherits=FALSE,msg="",print=TRUE,valid=NULL,check.file=FALSE,...) {
  def <- grep(x,envir$properties.file.content,value=TRUE)
  if (length(def) > 0)
    def <- paste("\n  Corresponding line in ",envir$properties.file,":\n\t",
                 paste(def,collapse="\n\t"),"\n\n",sep="")

  does.not.exist <- !exists(x,envir=envir,inherits=inherits,...)
  is.null.p <- does.not.exist || is.null(.get.property(x,envir=envir))
  length.0 <- does.not.exist || length(.get.property(x,envir=envir))==0
  if (does.not.exist || is.null.p || length.0) 
    stop ("  property '",x,"' not defined or did not evaluate in the properties file, but it is required",
          ifelse(is.null(valid),"",paste(" to be one of \n\t",paste(valid,collapse="\n\t"),
          sep="")),def)
  
  if (check.file && !file.exists(.get.property(x,envir=envir)))
    stop("  property '",x,"' should be assigned to a file, but it is not:",def)

  if (!is.null(valid)) {
    p <- .get.property(x,envir=envir)
    isnt.valid <- !p %in% valid
    if (isnt.valid) stop(" property '",x,"' must be one of \n\t",paste(valid,collapse="\n\t"),",\n\n",
                         "  but it is ",p )
  }
  if (print) {
    message(paste("  property '",x,"' defined: ",
                  paste(.get.property(x,envir=envir),collapse=","),sep=""))
  }
}

.load.property <- function(name,file) {
  tmp.env <- new.env()
  load(file,envir=tmp.env)
  if (exists(name,envir=tmp.env))
    return(get(name,envir=tmp.env))
  else if (length(ls(envir=tmp.env)) == 1)
    return(get(ls(envir=tmp.env)[1],envir=tmp.env))
  else
    stop("Could not load property ",name," from file ",file)
}

.create.or.load.ibspectra <- function(properties.env) {
  get.property <- function(name) .get.property(name,properties.env)
  check.property <- function(name,...) .check.property(name,properties.env,...)
  ## check that required properties are defined
  check.property('ibspectra')
  check.property('type',valid=IBSpectraTypes())

  readIBSpectra.args <- get.property('readIBSpectra.args')
  if (is.null(readIBSpectra.args)) readIBSpectra.args <- list()
  for (name in names(readIBSpectra.args)) {
      arg <- readIBSpectra.args[[name]]
      if (!is.null(arg)) {
          if (!is.null(names(arg)))
            arg <- paste(names(arg),arg,collapse="=")
          if (is.function(arg)) { message("    ",name,": function")
          } else {
          message("    ",name,": ",
                  paste(arg,collapse=ifelse(length(arg)>2,"\n\t",", ")))
          }
      }
  }
  readIBSpectra.args$type=get.property('type')
  readIBSpectra.args$id.file=get.property('ibspectra')
  readIBSpectra.args$fragment.precision=get.property('fragment.precision')
  readIBSpectra.args$fragment.outlier.prob=get.property('fragment.outlier.prob')
  readIBSpectra.args$proteinGroupTemplate=.get.or.load('protein.group.template',properties.env,"ProteinGroup",null.ok=TRUE)

  if (file.exists(get.property('ibspectra'))) {
    if (grepl(".csv",get.property('ibspectra'))) {
        message("ibspectra ends on .csv:\n",
                sprintf('ibspectra <- readIBSpectra("%s","%s") ...',
                        get.property('type'),get.property('ibspectra')))
        ibspectra <- do.call(readIBSpectra,readIBSpectra.args)
    } else if (grepl(".rda",get.property("ibspectra"))) {
        message("ibspectra ends on .rda: ","loading")
        ibspectra <- .load.property("ibspectra",get.property("ibspectra"))
    } else {
        stop("weird naming of ibspectra: ",get.property("ibspectra"),". use XXX.csv or XXX.rda")
    }

  } else {
    # create ibspectra file
    message(sprintf('\n  file %s does not exist, creating ibspectra',get.property('ibspectra')))
    check.property('peaklist',print=FALSE,check.file=TRUE)
    check.property('identifications',print=FALSE,check.file=TRUE)
    message(sprintf('    id.files = %s%s\n    peaklist.files = %s%s\n',
          ifelse(length(get.property('identifications'))>1,"\n      ",""),
          paste(get.property('identifications'),collapse="\n      "),
          ifelse(length(get.property('peaklist'))>1,"\n      ",""),
          paste(get.property('peaklist'),collapse="\n      ")))

    readIBSpectra.args$id.file=get.property('identifications')
    readIBSpectra.args$peaklist.file=get.property('peaklist')

    ibspectra <- do.call(readIBSpectra,readIBSpectra.args)
    if (grepl(".csv",get.property('ibspectra'))) {
        write.table(as.data.frame(ibspectra),sep="\t",row.names=F,file=get.property('ibspectra'))
    } else if (grepl(".rda",get.property("ibspectra"))) {
        save(ibspectra,file=get.property("ibspectra"),compress=TRUE)
    }  else {
        stop("weird naming of ibspectra: ",get.property("ibspectra"),". use XXX.csv or XXX.rda")
    }
  }

  if (!is.null(get.property("isotope.impurities"))) {
    isotopeImpurities(ibspectra) <- get.property("isotope.impurities")
  }

 
  if (properties.env$correct.isotope.impurities)
    ibspectra <- correctIsotopeImpurities(ibspectra)
  if (properties.env$normalize) {
    ibspectra <-
      normalize(ibspectra,
                use.protein=properties.env$normalize.use.protein,
                exclude.protein=properties.env$normalize.exclude.protein,
                f=properties.env$normalize.function,
                channels=properties.env$normalize.channels,
                na.rm=properties.env$normalize.na.rm)
  }

  class.labels <- as.character(c(1,rep(0,length(sampleNames(ibspectra))-1)))
  if (.exists.property('class.labels',properties.env,null.ok=FALSE))
    class.labels <- get.property('class.labels')
  if (!any(table(class.labels)>1) && properties.env$summarize) {
    stop("When summarize=TRUE, the must be more then one channel per class")
  }
  if (!is.character(class.labels)) {
    stop("Please provide class.labels of class character!")
  }
  classLabels(ibspectra) <- class.labels

  if (!is.null(properties.env$protein.info.f))
    proteinInfo(proteinGroup(ibspectra)) <- 
      .create.or.load("protein.info",envir=properties.env,
                      f=properties.env$protein.info.f,
                      x=proteinGroup(ibspectra),
                      do.load=TRUE, msg.f="protein.info",
                      error=warning,default.value=proteinInfo(proteinGroup(ibspectra)))
 
  return(ibspectra)
}

.create.or.load.noise.model <- function(env,properties.env) {
  noise.model.channels <- .get.property("noise.model.channels",properties.env)

  noise.model <- .get.property("noise.model",properties.env)
  if (!is(noise.model,"NoiseModel")) {
    noise.model.f <- .get.property("noise.model",properties.env)
    if (!file.exists(noise.model.f)) {
      message("estimating noise model as non one-to-one ...")
      noise.model <- new("ExponentialNoiseModel",env,one.to.one=F,
                         reporterTagNames=noise.model.channels,
                         min.spectra=properties.env$noise.model.minspectra)
      save(noise.model,file=noise.model.f,compress=TRUE)
    } else {
      message(sprintf("loading noise model from %s ...",noise.model.f))
      noise.model <- .load.property("noise.model",noise.model.f)
    }
  }
  return(noise.model)
}

.create.or.load.ratiodistr <- function(env,properties.env,level) {
  
  return(.create.or.load("ratiodistr",envir=properties.env,class="Distribution",
                         msg.f="protein ratio distribution",f=function(){
    if (properties.env$summarize) {
      method <- "intraclass"
   } else {
      message(" WARNING: ratiodistr will be computed based on global ratios!")
      method <- "global"
    }

    if (identical(level,"peptide"))
      all.ratios <- peptideRatios(env$ibspectra,noise.model=env$noise.model,do.warn=FALSE,
                                  peptide=peptides(proteinGroup(env$ibspectra)),
                                  cl=classLabels(env$ibspectra),combn.method=method,symmetry=TRUE)
    else
      all.ratios <- proteinRatios(env$ibspectra,noise.model=env$noise.model,do.warn=FALSE,
                                      proteins=reporterProteins(proteinGroup(env$ibspectra)),peptide=NULL,
                                      cl=classLabels(env$ibspectra),combn.method=method,symmetry=TRUE)

    if (all(is.nan(all.ratios$lratio)))
      stop("Cannot compute protein ratio distribution - no ratios available.\n",
           "Probably due to missing reporter intensities.")
    fitCauchy(all.ratios[,'lratio'])
  }))
}

.set <- function(x,name,list) {
  if (name %in% names(list)) {
    stop(name," already assigned in list!")
  }
  x
}

.create.or.load.quant.table <- function(env,properties.env,level) {
  protein.group <- proteinGroup(env$ibspectra)
  protein.info <- proteinInfo(protein.group)
  isoforms <- protein.group@isoformToGeneProduct
  
  .create.or.load("quant.tbl",envir=properties.env,class="data.frame",
                  msg.f=paste("table of ratios of",level),f=function() {
    if (!is.null(properties.env$ratios.opts$summarize)) {
        message("WARNING: ratio.opts$summarize will be overwritten,",
                " define it outside of ratio.opts!")
        warning("ratio.opts$summarize will be overwritten,",
                " define it outside of ratio.opts!")
    }
    ratios.opts <- properties.env$ratios.opts
    set.ratioopts <- function(x,name=names(x)) {
      if (is.null(intersect(name,names(ratios.opts))))
          stop("property '",intersect(name,names(ratios.opts)),
               "' already assigned in ratios.opts list - check your properties file!")

      if (is.list(x))
        ratios.opts <<- c(ratios.opts,x)
      else
        ratios.opts[[name]] <<- x
    }

    set.ratioopts(name="ibspectra",env$ibspectra)
    set.ratioopts(name="noise.model",env$noise.model)
    set.ratioopts(name="ratiodistr",env$ratiodistr)
    
    if(identical(level,"peptide")){
      set.ratioopts(list(
                         peptide=unique(apply(fData(env$ibspectra)[,c("peptide","modif")],2,cbind)),
                         proteins=NULL))
    } else if (identical(level,"protein")) {
      set.ratioopts(list(peptide=NULL,
                         proteins=reporterProteins(proteinGroup(env$ibspectra)),
                         quant.w.grouppeptides=properties.env$quant.w.grouppeptides))
    } else {
      stop("don't known level ",level)
    }
    if (is.null(properties.env$combn) & !is.null(properties.env$vs.class))
      properties.env$combn <- combn.matrix(reporterTagNames(env$ibspectra),
					   "versus.class",
					   properties.env$class.labels,
					   vs=properties.env$vs.class)

    set.ratioopts(list(combn.method=properties.env$combn.method,
                       cl=classLabels(env$ibspectra),
                       summarize=properties.env$summarize,
                       combn=properties.env$combn,
                       use.na=properties.env$use.na,
                       do.warn=FALSE))

    quant.tbl <- do.call("proteinRatios",ratios.opts)
    quant.tbl[,"sd"] <- sqrt(quant.tbl[,"variance"])
    
#    quant.tbl$sign.string <- "not significant"
#    quant.tbl$sign.string[quant.tbl$is.significant] <- "is significant"
    
#    if (length(properties.env$preselected) > 0) {
#      preselected <- unique(ip[sub("-.*","",names(ip)) %in% properties.env$preselected])
#      quant.tbl$is.preselected <- quant.tbl$protein %in% preselected

#      quant.tbl$sign.string <- "not significant"
#      quant.tbl$sign.string[is.sign & !quant.tbl$is.preselected] <- "is significant [ours]"
#      quant.tbl$sign.string[is.sign & quant.tbl$is.preselected] <- "is significant [both]"
#      quant.tbl$sign.string[!is.sign & quant.tbl$is.preselected] <- "is significant [theirs]"
#    }

    if (identical(level,"protein")) {
      quant.tbl[,"gene_names"] <- sapply(quant.tbl[,"ac"], function(x) {
        if (length(protein.info) == 0) return("")
        allreporter <- indistinguishableProteins(protein.group,protein.g=x)
        acs <- unique(isoforms[allreporter,"proteinac.wo.splicevariant"])
        paste(sort(unique(protein.info[protein.info$accession %in% acs,"gene_name"])),
              collapse=", ")
      })
      sort.genenames <- quant.tbl[,"gene_names"]
      sort.genenames[sort.genenames==""] <- quant.tbl[sort.genenames=="","ac"]
      quant.tbl <- quant.tbl[order(sort.genenames,quant.tbl[,"r1"],quant.tbl[,"r2"]),]
      quant.tbl[,"group"] <- as.numeric(factor(quant.tbl[,"ac"],levels=unique(quant.tbl[,"ac"])))
    }
    return(quant.tbl)
  })
}

.create.or.load.xls.quant.tbl <- function(report.type,env,properties.env) {
  .create.or.load("xls.quant.tbl",envir=properties.env,
                  msg.f="protein table for Excel export",f=function() {
    message("XLS report format: ",properties.env$xls.report.format)
                    
    protein.group <- proteinGroup(env$ibspectra)
    indist.proteins <- indistinguishableProteins(protein.group)

    if (!is.null(properties.env$compare.to.quant))
      compare.to.quant <- properties.env$compare.to.quant
    else
      compare.to.quant <- NULL

    if (isTRUE(properties.env$xls.report.format=="wide")) {
      xls.quant.tbl.tmp  <- ratiosReshapeWide(env$quant.tbl,vs.class=properties.env$vs.class,sep="###",cmbn=properties.env$combn)
      if (!is.null(compare.to.quant))
        compare.to.quant <- lapply(compare.to.quant,ratiosReshapeWide,vs.class=properties.env$vs.class,sep="###",cmbn=properties.env$combn)
    } else {
      xls.quant.tbl.tmp <- env$quant.tbl
    }

    round.digits <- 4;
    if (identical(report.type,"protein")) {
      xls.quant.tbl.tmp$i  <- seq_len(nrow(xls.quant.tbl.tmp))
      xls.quant.tbl <- data.frame(i=xls.quant.tbl.tmp$i,
                                  group=xls.quant.tbl.tmp[,"group"],
                 AC=.protein.acc(xls.quant.tbl.tmp[,"ac"],ip=indist.proteins),
                 ID=proteinInfo(protein.group,xls.quant.tbl.tmp[,"ac"],do.warn=FALSE),
                 n=sapply(xls.quant.tbl.tmp[,"ac"],function(p) {length(names(indist.proteins)[indist.proteins == p])}),
                 Description=proteinInfo(protein.group,xls.quant.tbl.tmp[,"ac"],"protein_name",do.warn=FALSE),
                 Gene=proteinInfo(protein.group,xls.quant.tbl.tmp[,"ac"],"gene_name",do.warn=FALSE),
                 "@comment=Number of group-specific peptides@Peptide Count"= peptide.count(protein.group,xls.quant.tbl.tmp$ac,specificity=c(GROUPSPECIFIC,REPORTERSPECIFIC),do.warn=FALSE),
                 "@comment=Number of group-specific spectra@Spectral Count"= spectra.count(protein.group,xls.quant.tbl.tmp$ac,specificity=c(GROUPSPECIFIC,REPORTERSPECIFIC),do.warn=FALSE),
                 "Sequence Coverage"=round(sequence.coverage(protein.group,xls.quant.tbl.tmp$ac,do.warn=FALSE),round.digits),
                 check.names=FALSE)

    } else {
      ## PEPTIDE REPORT
      pnp  <- subset(as.data.frame(peptideNProtein(protein.group),stringsAsFactors=FALSE),
                     protein.g %in% reporterProteins(protein.group))
      xls.quant.tbl.tmp$ac  <- NULL
      t <- table(pnp$peptide)
      pnp <- pnp[pnp$peptide %in% names(t)[t==1],]
      colnames(pnp)  <- c("peptide","ac")

      xls.quant.tbl.tmp <- merge(pnp,xls.quant.tbl.tmp,by="peptide")
      xls.quant.tbl.tmp$i  <- seq_len(nrow(xls.quant.tbl.tmp))
      xls.quant.tbl.tmp$Spectra <- apply(xls.quant.tbl.tmp,1,function(x) nrow(subset(fData(env$ibspectra),peptide==x['peptide'] & modif==x['modif'])))
      pg.df <- .proteinGroupAsConciseDataFrame(protein.group,modif.pos=properties.env$ptm,ptm.info=properties.env$ptm.info)
      
      xls.quant.tbl <- merge(pg.df,xls.quant.tbl.tmp[,c("peptide","modif","i","Spectra")],by=c("peptide","modif"),all.y=TRUE)
      xls.quant.tbl$peptide <- .convertPeptideModif(xls.quant.tbl[,"peptide"],xls.quant.tbl[,"modif"])
      colnames(xls.quant.tbl)[colnames(xls.quant.tbl)=="peptide"] <- "Sequence"
      colnames(xls.quant.tbl)[colnames(xls.quant.tbl)=="proteins"] <- "ACs"
      colnames(xls.quant.tbl)[colnames(xls.quant.tbl)=="modif.pos"] <- "@comment=Absolute modification position in protein. Modifications in the same protein are separated by '&', in different proteins by ';'. Stars denote positions which are annotated as phosphorylated in NextProt.@Phosphorylation Position"
      xls.quant.tbl$modif <- NULL
      xls.quant.tbl$pos <- NULL
      xls.quant.tbl$n.groups <- NULL
      xls.quant.tbl <- xls.quant.tbl[order(xls.quant.tbl$i),]
    }
    if (!is.null(compare.to.quant))
      for (ii in seq_along(compare.to.quant)) 
        xls.quant.tbl.tmp=merge(xls.quant.tbl.tmp,compare.to.quant[[ii]],by="ac",
                                all.x=TRUE,suffixes=c("",paste(".",names(compare.to.quant)[ii])))

    xls.quant.tbl.tmp <- xls.quant.tbl.tmp[order(xls.quant.tbl.tmp$i),]
#        xls.quant.tbl.tmp=merge(xls.quant.tbl.tmp,compare.to.quant[[ii]],by="ac",all.x=TRUE,suffixes=c("",".proteome"))


    get.cols <- function(df,cc,cc.new=NULL,f=NULL,...) {
      data.cc <- df[,grep(cc,colnames(df)),drop=FALSE]
      if (!is.null(f)) data.cc <- f(data.cc,...)
      if (!is.null(cc.new)) colnames(data.cc) <- gsub(cc,cc.new,colnames(data.cc))
      data.cc
    }
    combine.n.append.xls.tbl <- function(cc1,cc2,cc.new,f) {
      A <- get.cols(xls.quant.tbl.tmp,cc1)
      B <- get.cols(xls.quant.tbl.tmp,cc2)
      data.cc <- sapply(1:ncol(A), function(i) f(A[,i],B[,i]) )
      data.cc <- round(data.cc,round.digits)
      colnames(data.cc) <- gsub(cc1,cc.new,colnames(A))
      data.cc
      #xls.quant.tbl <<- cbind(xls.quant.tbl,data.cc)
    }
    append.xls.tbl <- function(...)
      get.cols(xls.quant.tbl.tmp,...)
      #xls.quant.tbl <<- cbind(xls.quant.tbl,get.cols(xls.quant.tbl.tmp,...))

    round.n.append.xls.tbl <- function(...,digits=round.digits)
      round(get.cols(xls.quant.tbl.tmp,...),digits=digits)
      #xls.quant.tbl <<- cbind(xls.quant.tbl,round(get.cols(xls.quant.tbl.tmp,...),digits=digits))


    if (properties.env$sum.intensities) {
      protein.intensities <- function(ib,proteins) {
        ri <- reporterIntensities(ib)
        t(sapply(proteins,
                 function(p) {
                   sel <- spectrumSel(ib,protein=as.character(p),specificity=REPORTERSPECIFIC)
                   if(sum(sel) < 2)
                     ri[sel,]
                   else
                     colSums(ri[sel,],na.rm=TRUE)
                 }
                 ))
      }
      
      xls.quant.tbl <- cbind(xls.quant.tbl,protein.intensities(ibspectra,protein.tbl$protein))
    } else {
      if (isTRUE(properties.env$xls.report.format=="long")) {
       xls.quant.tbl <-cbind(xls.quant.tbl,
                             "Channels"=paste(xls.quant.tbl.tmp$r2,"/",xls.quant.tbl.tmp$r1))
      }
 
      for (cc in properties.env$xls.report.columns) {
        res <- switch(cc,
              log10.ratio =    round.n.append.xls.tbl("lratio","log10.ratio"),
              log2.ratio =     round.n.append.xls.tbl("lratio","log2.ratio",f=function(x) x/log10(2)),
              log10.variance = round.n.append.xls.tbl("variance","log10.var"),
              log2.variance =  round.n.append.xls.tbl("variance","log2.var",f=function(x) (sqrt(x)/log10(2)^2)),
              is.significant = append.xls.tbl("is.significant"),
              n.na1 =          append.xls.tbl("n.na1"),
              n.na2 =          append.xls.tbl("n.na2"),
              p.value.ratio =  round.n.append.xls.tbl("p.value.rat"),
              p.value.sample = round.n.append.xls.tbl("p.value.sample"),
              ratio =          round.n.append.xls.tbl("lratio","ratio",f=function(x) 10^x),
              CI95.lower =     combine.n.append.xls.tbl("lratio","variance","CI95.lower",f=function(x,y) 10^qnorm(0.025,x,sqrt(y))),
              CI95.upper =     combine.n.append.xls.tbl("lratio","variance","CI95.upper",f=function(x,y) 10^qnorm(0.975,x,sqrt(y))),
              ratio.minus.sd = combine.n.append.xls.tbl("lratio","variance","ratio.minus.sd",f=function(x,y) 10^(x-sqrt(y))),
              ratio.plus.sd = combine.n.append.xls.tbl("lratio","variance","ratio.plus.sd",f=function(x,y) 10^(x+sqrt(y))),
              warning("ignoring unknown column ",cc," in Excel report"))
        
        if (is(res,"data.frame") || is(res,"matrix"))
          xls.quant.tbl <- cbind(xls.quant.tbl,res)
        else
          warning("ignore res",cc)

      }
    }
    if (properties.env$summarize) {
      append.xls.tbl("n.pos")
      append.xls.tbl("n.neg")
    }

    if (length(properties.env$preselected) > 0) {
      ## xls.quant.tbl <- cbind(xls.quant.tbl,"is.preselected"=xls.quant.tbl$is.preselected)
    }
    xls.quant.tbl$i <- NULL

    if (identical(report.type,"protein")) {
      return(xls.quant.tbl[order(xls.quant.tbl[,"group"]),])
    } else {
      return(xls.quant.tbl[order(xls.quant.tbl$ID,xls.quant.tbl$Sequence),])
    }
  })
}

<<<<<<< HEAD
.protein.acc <- function(prots,protein.info=NULL,ip=NULL) {
  if (is.null(ip)) {
    proteins <- list(prots)
  } else {
    proteins <- lapply(prots,function(p) {names(ip)[ip == p]})
  }

  sapply(proteins,function(prots) {
         ## consider ACs with -[0-9]*$ as splice variants (ACs w/ more than one dash are not considered)
         pos.splice <- grepl("^[^-]*-[0-9]*$",prots)
         df <- data.frame(protein=prots,accession=prots,splice=0,stringsAsFactors=FALSE)

         if (any(pos.splice))
           df[pos.splice,c("accession","splice")] <- 
             do.call(rbind,strsplit(prots[pos.splice],"-"))

         res <- 
           ddply(df,"accession",function(y) {
                 if(sum(y$splice>0) <= 1)
                   return(data.frame(protein=unique(y$protein)))
                 else 
                   return(data.frame(protein=sprintf("%s-[%s]",unique(y$accession),
                                                     paste(sort(y[y$splice>0,'splice']),collapse=","))))
                                 })
         return(paste(res$protein,collapse=", "))
  })
}

=======
.create.or.load.xls.peptide.tbl <- function(env,properties.env) {
  .create.or.load("xls.peptide.tbl",envir=properties.env,
                  msg.f="peptide table for Excel export",f=function() {
                    
    protein.group <- proteinGroup(env$ibspectra)
    indist.proteins <- indistinguishableProteins(protein.group)
    df.pg <- as(protein.group,"data.frame.concise")    

    xls.peptide.tbl <- merge(df.pg,quant.tbl,by="peptide")
    xls.peptide.tbl$Channels <- paste(xls.peptide.tbl$r2,"/",xls.peptide.tbl$r1)
    message(paste(colnames(xls.peptide.tbl),collapse=":"))
    return(xls.peptide.tbl)
#    return(xls.peptide.tbl[,order(xls.peptide.tbl[,"proteins"],
#                                  xls.peptide.tbl[,"peptide"],
#                                  xls.peptide.tbl[,"modif"],
#                                  xls.peptide.tbl[,"Channels"]
#                              )])
  })
}
>>>>>>> 687a6c56

.create.or.load.my.protein.infos <- function(env,properties.env) {
  .create.or.load("my.protein.infos",envir=properties.env,
                  f=function() {

    protein.group <- proteinGroup(env$ibspectra)
    protein.group.table <- proteinGroupTable(protein.group)
    protein.groupnames <-unique(env$quant.tbl[,"ac"])
    ## if (is.null(protein.info)) { stop("protein info is null!")}                
    my.protein.infos <- lapply(protein.groupnames, function(x) {
      allgroupmember <- indistinguishableProteins(protein.group, protein.g =
                                                  protein.group.table$protein.g[protein.group.table$reporter.protein%in%x])
     
      reporter.protein.info <- my.protein.info(protein.group,x)
      collapsed.gene_name <- human.protein.names(reporter.protein.info)
      peptides <- peptides(protein.group,protein=x,do.warn=FALSE)
      peptides.gs <- peptides(protein.group,protein=x,
                              specificity=GROUPSPECIFIC,do.warn=FALSE)
      peptides.rs <- peptides(protein.group,protein=x,
                              specificity=REPORTERSPECIFIC,do.warn=FALSE)
      n.spectra <- length(names(spectrumToPeptide(protein.group))[spectrumToPeptide(protein.group)%in%peptides])
      
      tbl.protein.name <- sort(collapsed.gene_name$protein_name)[1];
      if (length(unique(collapsed.gene_name$protein_name)) > 1)
        tbl.protein.name <- paste(tbl.protein.name,", ...",sep="")
      
      list(n.reporter = nrow(reporter.protein.info),
           n.groupmember = length(allgroupmember),
           reporter.protein.info = reporter.protein.info,
           n.peptides=length(peptides),
           n.spectra=n.spectra,
           collapsed.gene_name = collapsed.gene_name,
           table.name = ifelse(
             length(collapsed.gene_name$ac_link)>3,
             paste(paste(collapsed.gene_name$ac_link[1:3],collapse=", "),
                   ", \\dots",sep=""),
             paste(collapsed.gene_name$ac_link,collapse=", ")),
           section.name = sanitize(paste(collapsed.gene_name$name_nolink,
             collapse=", ")),
           table.protein.name = tbl.protein.name,
           gene.name = paste(sort(unique(reporter.protein.info$gene_name)),collapse=", ")
           )
    })
    names(my.protein.infos) <- protein.groupnames
    return(my.protein.infos)
  })
}
  

## copys objects from env into parentenv.
## Those objects MUST exist in parentenv before.
.env.copy <- function (parentenv,env) {
  for (object in ls(envir=env)) {
    if (exists(object,envir=parentenv)) {
      ## assign object to parent env
      assign(object, value=get(object,envir=env),
             envir=parentenv)
      ## remove(object,envir=env)
    } else {
      stop("Illegal property ",object,"!\n",
           "Call script with --help for usage details.\n\n",
           "Available properties:\n",
           "\t",paste(ls(envir=parentenv),collapse="\n\t"),"\n")
                      
      ## more verbose list:
      ##cat(paste(unlist(lapply(objects(),function(o) {sprintf("%s [%s]",o,class(get(o)))})),collapse="\n\t"))
    }
  }
}


##########################
## latex helper functions

print_longtablehdr <- function(level,coldef,draw.channels,ncol.p,draw.signcol) {
  #cat("\n\n\\renewcommand{\\arraystretch}{0.75}\n")
  cat("\\begin{longtable}{",coldef,"}",'\n',sep="")
  cat("\t \\# ",
      paste(" & \\textbf{",level,"}"),
      " & \\rh{group}",
      " & \\rh{peptides}",
      " & \\rh{spectra}",sep="\n\t")
  
  # no ch1/ch2 columns when only one comparision available
  if (draw.channels) {
    cat('\n')
    cat(" & \\rh{ch1}",
        " & \\rh{ch2}",sep="\n\t")
  }
  cat("\n\t"," & \\rh{quant}")
  cat("\n\t"," & \\textbf{ratio}")
  if (draw.signcol) {
    cat("\n\t"," & ")
    #cat("\n\t"," & \\textbf{*}")
  }
  cat("\n\t"," & {\\hfill \\drawaxis{3pt}{south}}",
      "\n \\endhead \n",rep(" &",  ncol.p-1),
      " {\\hfill \\drawaxis{-3pt}{north}}",
      "\n \\endfoot \n")
}

print_longtablehdr_peptide <- function(coldef,draw.channels,ncol.p,draw.signcol) {
  #cat("\n\n\\renewcommand{\\arraystretch}{0.75}\n")
  cat("\\begin{longtable}{",coldef,"}",'\n',sep="")
  cat("\t \\# ",paste(" & \\textbf{peptide}"))  
  # no ch1/ch2 columns when only one comparision available
  if (draw.channels) {
    cat('\n')
    cat(" & \\rh{ch1}",
        " & \\rh{ch2}",sep="\n\t")
  }
  cat("\n\t"," & \\rh{quant}")
  cat("\n\t"," & \\textbf{ratio}")
  if (draw.signcol) {
    cat("\n\t"," & ")
    #cat("\n\t"," & \\textbf{*}")
  }
  cat("\n\t"," & {\\hfill \\drawaxis{3pt}{south}}",
      "\n \\endhead \n",rep(" &",  ncol.p-1),
      " {\\hfill \\drawaxis{-3pt}{north}}",
      "\n \\endfoot \n")
}


draw.boxplot <- function(lratio,sd,bnd) { 
  if (is.na(lratio) || is.na(sd) || !is.finite(lratio) || !is.finite(sd)) {
    return("")
  }
  col <- "black!60"

  ratio.smaller.bnd <- lratio - sd < -bnd
  ratio.bigger.bnd  <- lratio + sd > bnd

  return(sprintf("\\boxplot{%.2f}{%.2f}{%s!%s}{%s}{%s}{%.0f}{%s}\n",
                  lratio,
                  sd,
                  ifelse(lratio > 0,"green","red"),
                  min(floor(abs(lratio)/bnd*100),100),
                  ifelse(ratio.smaller.bnd, "\\divcol", "black!1"),
                  ifelse(ratio.bigger.bnd,  "\\divcol", "black!1"),
                  sd,
                  col))
}

transform_pepmodif <- function(pep.n.modif) {
  message(paste(pep.n.modif,collapse=" - "))
  pep <- strsplit(pep.n.modif[1],"")[[1]]
  modif <- strsplit(pep.n.modif[2],":")[[1]]
  if (length(pep)+1 != length(modif))
    stop("lengthwise i dont like them: ",pep.n.modif[1],
         " and ",pep.n.modif[2])
#  if (modif[length(modif)] != "")
#    stop("modif contains something in the end:",
#         pep.n.modif[2])
  
  modif <- modif[seq(from=2,to=length(modif))]
  pos <- as.numeric(sapply(modif,function(m) which(modifs[,1] == m)))

  pep[!is.na(pos)] <- paste("\\pdftooltip{\\textcolor{",modifs[pos[!is.na(pos)],3],
                           "}{\\underline{",pep[!is.na(pos)],"}}}{",
                            modifs[pos[!is.na(pos)],1],"}",sep="")
  return(paste(pep,collapse=""))
}

modifs <-
  matrix(c(
           "iTRAQ4plex_Nterm","i","black",
           "iTRAQ4plex_K","i","black",
           "Oxidation_M","o","black",
           "Cys_CAM","c","black",
           "PHOS","c","purple"),
         byrow=TRUE,ncol=3)

.bnds <- function(x,bnd=NULL,min.x=-bnd,max.x=bnd) {
 max(
      min(x,max.x),
      min.x)
}

# tex helper functions

draw.protein.group <- function(protein.group,reporter.protein.g) {
  gmp <- groupMemberPeptides(protein.group,reporter.protein.g,TRUE)
  pgt <- proteinGroupTable(protein.group)
  show.pos <- ncol(gmp$group.member.peptides) > 1
# cat("\\paragraph{Proteins}\n")
  if (show.pos) {
    cat("\\begin{tabular}{rl@{}llp{5cm}l}\n")
    cat(paste("pos","accession","","gene name","protein name",sep=" & "))
  } else {
    cat("\\begin{tabular}{l@{}llp{5.5cm}l}\n")
    cat(paste("accession","","gene name","protein name",sep=" & "))
  }
  cat(" & \\multirow{",length(unique(protein.ac(protein.group,
                                                pgt[pgt$reporter.protein==reporter.protein.g,"protein.g"])))+1,
      "}{*}{%\n",sep="")
  tikz.proteingroup(protein.group,reporter.protein.g,show.pos)
  cat("} \\\\ \n")
  for (protein.i in seq_len(ncol(gmp$group.member.peptides))) {
    x = colnames(gmp$group.member.peptides)[protein.i]

    my.protein.info <- my.protein.info(protein.group,x)
    for (ac in unique(my.protein.info$accession)) {
      sel <- my.protein.info$accession == ac
      var.string <- number.ranges(my.protein.info$splicevariant[sel])
      if (show.pos) cat(protein.i,"&")
      cat(paste(sprintf("\\uniprotlink{%s}",sanitize(ac,dash=FALSE)),
          ifelse(is.na(var.string),"",var.string),
          sanitize(unique(my.protein.info$gene_name[sel])),
          sanitize(unique(my.protein.info$protein_name[sel])),"",
          sep=" & "),"\\\\ \n")
          
    }
    human.protein.name <- human.protein.names(my.protein.info)
  } 
  cat("\\end{tabular}\n")

}

tikz.proteingroup <- function(protein.group,reporter.protein.g,show.pos) {

  gmp <- groupMemberPeptides(protein.group,reporter.protein.g,TRUE)
  reporter.sp.sel <- gmp$peptide.info$specificity == "reporter-specific"
  quant.sel <- gmp$peptide.info$n.shared.groups == 1 & 
               gmp$peptide.info$n.shared.proteins == 2
  group.sp.sel <- gmp$peptide.info$specificity == "group-specific" & !quant.sel
  unspecific.sel <- gmp$peptide.info$specificity == "unspecific"
  
  peptide.styles <- rep("us",nrow(gmp$peptide.info))
  peptide.styles[reporter.sp.sel] <- "rs"
  peptide.styles[group.sp.sel] <- "gs"

  gd.proteins <- apply(gmp$group.member.peptides[quant.sel,,drop=FALSE],2,any)
  col.i <- 1
  for (quant.prot.g in names(gd.proteins)[gd.proteins]) {
    if (quant.prot.g != reporter.protein.g) {
      quant.p.sel <- quant.sel & gmp$group.member.peptides[,quant.prot.g]
      peptide.styles[quant.p.sel] <- sprintf("quant peptide %s",colors[col.i])
      if (col.i == length(colors)) {
        col.i <- 1
      } else {
        col.i <- col.i + 1
      }
    }
  }

  n.peptides <- length(reporter.sp.sel)
  max.n.peptides <- 10
  tikz.y <- 0.5
  tikz.x <- 0.5
  tikz.minnodesize <- 0.2

  if (n.peptides > max.n.peptides) {
    tikz.x <- round(tikz.x*max.n.peptides/n.peptides,2)
    tikz.minnodesize <- round(tikz.minnodesize*max.n.peptides/n.peptides,2)
  }
 
  cat(sprintf("\\begin{tikzpicture}[x=%scm,y=%scm,every node/.style={minimum size=%scm}]\n",tikz.x,tikz.y,tikz.minnodesize))
  cat("  \\node at (1,0)[anchor=west] {peptides};\n")

  n.groupmember <- ncol(gmp$group.member.peptides)
  protein.peptides.df <- data.frame(
    i=seq_len(n.groupmember),
    rs=0,
    gs=0,
    us=0)

  for (protein.i in seq_len(n.groupmember)) {
    x = colnames(gmp$group.member.peptides)[protein.i]

    my.protein.info <- my.protein.info(protein.group,x)
    human.protein.name <- human.protein.names(my.protein.info)
    
    name.i <- 1
    table.name.nolink <- human.protein.name$ac_nolink[1]
    nch.tablename <- nchar(table.name.nolink)
    while (name.i < length(human.protein.name$ac_link)) {
      nch.tablename <- nch.tablename + nchar(human.protein.name$ac_nolink[name.i])
      if (nch.tablename < 20) {
        table.name.nolink <- paste(table.name.nolink,
                             human.protein.name$ac_nolink[name.i],sep=",")
      } else {
        table.name.nolink <- paste(table.name.nolink,"\\dots",sep=",")
        name.i <- Inf
      }
      name.i <- name.i + 1
    }

    peptide.idx.sel <- gmp$group.member.peptides[,protein.i]
    protein.peptides.df[protein.i,] <- c(protein.i,
                sum(peptide.idx.sel&reporter.sp.sel),
                sum(peptide.idx.sel&(group.sp.sel|quant.sel)),
                sum(peptide.idx.sel&unspecific.sel))
   
     .print.proteinrow(
        -protein.i,paste(which(peptide.idx.sel),peptide.styles[peptide.idx.sel],sep="/")
     )
   
     if (n.peptides < 15) {
       connect.nodes(-protein.i,which((reporter.sp.sel | group.sp.sel | unspecific.sel | quant.sel)&gmp$group.member.peptides[,protein.i]))
     }
  }

  cat("  \\matrix[ampersand replacement=\\&,matrix anchor=us node.east,anchor=base] at (0,0) {\n",
      "    \\node{}; \\& \\node {rs};  \\& \\node {gs}; \\& \\node (us node){us};  \\\\\n");
  for (protein.i in seq_len(n.groupmember)) {
     if (show.pos) cat(sprintf("    \\node[draw,gray]{%s};",protein.i))
     cat(sprintf("    \\& \\node{%s};\\& \\node{%s};\\& \\node{%s}; \\\\\n",
                 protein.peptides.df[protein.i,"rs"],
                 protein.peptides.df[protein.i,"gs"],
                 protein.peptides.df[protein.i,"us"]))
  }
  cat("  };\n")
  cat("\\end{tikzpicture}\n")

}

.print.proteinrow <- function(protein.idx,peptides.sel) {
  if (length(peptides.sel)>0) {
      cat(sprintf("  \\proteinrow{%s}{%s}{}\n",
                  protein.idx,paste(peptides.sel,collapse=",")))
  }
}

connect.nodes <- function(protein.idx,pep.pos) {
   if (length(pep.pos) == 1) return();
#   message(protein.idx," (",length(pep.pos),"):   ",paste(pep.pos,collapse=","),"\n")
   last_pos = pep.pos[1];
   cat(sprintf("  \\draw (prot%s pep%s)",protein.idx,last_pos))
   for (i in 2:length(pep.pos)) {
      if (pep.pos[i] == (last_pos+1)) {
         cat(" --")
      }
      last_pos <- pep.pos[i]
      cat(sprintf(" (prot%s pep%s)",protein.idx,last_pos))
   }
   cat(";\n")
}


# function adapted from iquantitator
sanitize <- function(str,dash=TRUE) {
  result <- str
  result <- gsub("\\\\", "SANITIZE.BACKSLASH", result)
  result <- gsub("$", "\\$", result, fixed = TRUE)
  if (dash)
    result <- gsub("-", "\\nobreakdash-", result, fixed = TRUE)
  result <- gsub(">", "$>$", result, fixed = TRUE)
  result <- gsub("<", "$<$", result, fixed = TRUE)
  result <- gsub("|", "$|$", result, fixed = TRUE)
  result <- gsub("{", "\\{", result, fixed = TRUE)
  result <- gsub("}", "\\}", result, fixed = TRUE)
  result <- gsub("%", "\\%", result, fixed = TRUE)
  result <- gsub("&", "\\&", result, fixed = TRUE)
  result <- gsub("_", "\\_", result, fixed = TRUE)
  result <- gsub("#", "\\#", result, fixed = TRUE)
  result <- gsub("^", "\\verb|^|", result, fixed = TRUE)
  result <- gsub("~", "\\~{}", result, fixed = TRUE)
  result <- gsub("SANITIZE.BACKSLASH", "$\\backslash$", result, fixed = TRUE)
  return(result)
}<|MERGE_RESOLUTION|>--- conflicted
+++ resolved
@@ -786,7 +786,6 @@
   })
 }
 
-<<<<<<< HEAD
 .protein.acc <- function(prots,protein.info=NULL,ip=NULL) {
   if (is.null(ip)) {
     proteins <- list(prots)
@@ -815,7 +814,6 @@
   })
 }
 
-=======
 .create.or.load.xls.peptide.tbl <- function(env,properties.env) {
   .create.or.load("xls.peptide.tbl",envir=properties.env,
                   msg.f="peptide table for Excel export",f=function() {
@@ -835,7 +833,6 @@
 #                              )])
   })
 }
->>>>>>> 687a6c56
 
 .create.or.load.my.protein.infos <- function(env,properties.env) {
   .create.or.load("my.protein.infos",envir=properties.env,
