
create.meta.reports <- function(report.type="protein",properties.file="meta-properties.R",args=NULL) {
  source(system.file("report","meta-functions.R",package="isobar"))
  if (!exists("properties.env")) {
    properties.env <- load.properties(properties.file,
                                      system.file("report","meta-properties.R",package="isobar"),
                                      args=args)
  }

  protein.group <- .get.or.load("protein.group",properties.env,"protein group object","ProteinGroup")
  if (!is.null(properties.env$protein.info.f)) 
    proteinInfo(protein.group) <- 
      .create.or.load("protein.info",envir=properties.env,
                      f=properties.env$protein.info.f,
                      x=protein.group,
                      error=warning,default.value=proteinInfo(protein.group))
  
  if (is.null(proteinInfo(protein.group)) || length(proteinInfo(protein.group))==0)
    stop("No protein information available.")

  #if (properties.env$calculate.dnsaf)
  #  dnsaf <- .create.or.load("dnsaf",envir=properties.env,f=calculate.dNSAF,protein.group=protein.group)

  message("Merging tables ...")
  ac.vars <- switch(report.type,
                    protein = "ac",
                    peptide = c("peptide","modif"),
                    stop("report type ",report.type," unknown"))

  merge.cols <- c("class1","class2")
  merged.table <- get.merged.table(properties.env$samples,
                                   cols=c(ac.vars,merge.cols,"lratio","variance"),
                                   merge.by=c(ac.vars,merge.cols),format="wide")
  merged.table$comp <- paste(merged.table[,merge.cols[2]],sep="/",merged.table[,merge.cols[1]])

  tbl.wide <- reshape(merged.table,idvar=ac.vars,timevar="comp",direction="wide",drop=merge.cols)
  sel.zscore.both.f <- function(zscores) (zscores[,1] > 2.5 & zscores[,2] > 2.5) | (zscores[,1] < -2.5 & zscores[,2] < -2.5)
  sel.zscore.one.f <- function(zscores) (abs(zscores[,1]) > 2.5 & is.na(zscores[,2])) | (abs(zscores[,2]) > 2.5 & is.na(zscores[,1]))

  sel.zscore.one  <- sel.zscore.one.f(tbl.wide[,.grep_columns(tbl.wide,"zscore.*.RapaTNF/15mTNF")])
  sel.zscore.both <- sel.zscore.both.f(tbl.wide[,.grep_columns(tbl.wide,"zscore.*.RapaTNF/15mTNF")])

  tbl.wide$selected <- sprintf("not selected [n=%s]",sum(!sel.zscore.one & !sel.zscore.both,na.rm=T))
  tbl.wide$selected[sel.zscore.one] <- sprintf("selected once [n=%s]",sum(sel.zscore.one,na.rm=T))
  tbl.wide$selected[sel.zscore.both] <- sprintf("selected twice [n=%s]",sum(sel.zscore.both,na.rm=T))
  tbl.wide$size = 2
  tbl.wide$size[sel.zscore.one] <- 2.5
  tbl.wide$size[sel.zscore.both] <- 3

  pdf("/media/work/analysis/tk/scatter_ratio.pdf")
  ggplot(tbl.wide,aes(x=`lratio.15mTNF/CTRL`,y=`lratio.RapaTNF/CTRL`)) + 
    geom_point(aes(color=selected,size=size),alpha=0.8) +
#    scale_size_discrete() +
    xlab("log10 ratio (15m TNF/CTRL) [mean of tech reps]") +
    ylab("log10 ratio (TNF+Rapamycin/CTRL) [mean of tech reps]") +
    opts(title="RapaTNF/15mTNF significantly regulated proteins")
  dev.off()

  pdf("/media/work/analysis/tk/distr_zscores.pdf")
  print(ggplot(tbl.wide) + 
    geom_histogram(fill="#0000A0",binwidth=0.3,data=tbl.wide,aes(x=`zscore.P4041-1.RapaTNF/15mTNF`),alpha=0.5,color="black") + 
    geom_histogram(color="black",fill="#A00000",binwidth=0.3,aes(x=`zscore.P4041-2.RapaTNF/15mTNF`),alpha=0.5) +
    geom_vline(xintercept=c(-2.5,2.5),linetype="dashed",color="red") +
    geom_text(aes(x,y,label=label),data=data.frame(x=c(-2.5,2.5),y=-5,label=c("-2.5 MAD","2.5 MAD")),size=4,color="red",hjust=0,vjust=0) +
    #geom_line(aes(x,y),data=data.frame(x=range(pretty(c(tbl.wide[,"zscore.P4041-1.RapaTNF/15mTNF"],tbl.wide[,"zscore.P4041-2.RapaTNF/15mTNF"]),na.rm=TRUE)),y=50)) +
    xlab("log10 (TNF+Rapamycin/TNF only) z-score") + ylab("Frequency") +
    opts(title="Distribution of robust z-scores of RapaTNF/15mTNF",
         subtitle="(Median absolute deviations (MADs) away from the median ratio)",
         plot.title=theme_text(size = 14)))
  dev.off()

  table(tbl.wide$selected)
  #not selected  selected once selected twice 
  #       2912             67              5 

  t(sapply(.grep_columns(tbl.wide,"lratio.P",value=TRUE,logical=FALSE),function(i) isobar:::.sum.bool(!is.na(tbl.wide[,i]))))
  tbl.pg <- merge(tbl.wide,pg.df)
  sel <- apply(!is.na(tbl.pg[,.grep_columns(tbl.wide,"lratio.P")]),1,any)
  sel.1 <- !is.na(tbl.pg[,"lratio.P4041-1.RapaTNF/15mTNF"])
  sel.2 <- !is.na(tbl.pg[,"lratio.P4041-2.RapaTNF/15mTNF"])
  sel.selected <- tbl.pg$selected != "not selected"
  data.frame(
             protein=c(total=length(unique(tbl.pg[,"proteins"])),
                       quant.any=length(unique(tbl.pg[sel.1|sel.2,"proteins"])),
                       quant.1=length(unique(tbl.pg[sel.1,"proteins"])),
                       quant.2=length(unique(tbl.pg[sel.2,"proteins"])),
                       quant.both=length(unique(tbl.pg[sel.1&sel.2,"proteins"])),
                       selected=length(unique(tbl.pg[sel.selected,"proteins"]))),
             peptide=c(total=length(unique(tbl.pg[,"peptide"])),
                       quant.any=length(unique(tbl.pg[sel.1|sel.2,"peptide"])),
                       quant.1=length(unique(tbl.pg[sel.1,"peptide"])),
                       quant.2=length(unique(tbl.pg[sel.2,"peptide"])),
                       quant.both=length(unique(tbl.pg[sel.1&sel.2,"peptide"])),
                       selected=length(unique(tbl.pg[sel.selected,"peptide"]))),
             phospopep=c(total=nrow(tbl.wide),
                         quant.any=sum(sel.1|sel.2),
                         quant.1=sum(sel.1),
                         quant.2=sum(sel.2),
                         quant.both=sum(sel.1&sel.2),
                         selected=sum(sel.selected)))







  merge.cols <- c("class1","class2")
  merged.table <- get.merged.table(properties.env$samples,
                                   cols=c(ac.vars,merge.cols,"lratio","variance"),
                                   merge.by=c(ac.vars,merge.cols))
  merged.table$comp <- paste(merge.cols[2],sep="/",merge.cols[1])


  #merged.table <- subset(merged.table,r1==merged.table$r1[1])
  tbl.wide <- reshape(merged.table,idvar=ac.vars,timevar="comp",direction="wide",drop=merge.cols)
 # rownames(tbl.wide) <- tbl.wide$ac
  #all.names <- do.call(rbind,lapply(tbl.wide[,"ac"],get.names,protein.group=protein.group))
  #tbl.wide$dNSAF <- dnsaf[as.character(tbl.wide$ac)]

  if (report.type=="peptide") {
    pg.df <- isobar:::.proteinGroupAsConciseDataFrame(protein.group)  
    rownames(pg.df) <- do.call(paste,pg.df[,ac.vars,drop=FALSE])
  }

  p <- ggplot(sdf, aes(y,x))
  p <- p + geom <- tile(aes(fill=height), colour="white")
  p <- p + scale <- fill <- gradientn(colours = c("dark red", "white", "dark green" ), breaks=breaks, labels=format(breaks))
  p <- p + opts(title='Day 1') 



  ratio.matrix <- as.matrix(tbl.wide[,grep("lratio",colnames(tbl.wide))])
  variance.matrix <- as.matrix(tbl.wide[,grep("var",colnames(tbl.wide))])
  rownames(ratio.matrix)  <- do.call(paste,tbl.wide[,ac.vars,drop=FALSE])
  rownames(variance.matrix)  <- do.call(paste,tbl.wide[,ac.vars,drop=FALSE])
  sel <- !apply(is.na(ratio.matrix),1,any)
  ratio.matrix <- ratio.matrix[sel,]
  variance.matrix <- variance.matrix[sel,]

  m.median <- apply(ratio.matrix,2,median)
  normalized.ratio.matrix <- ratio.matrix-matrix(m.median,nrow=nrow(ratio.matrix),ncol=ncol(ratio.matrix),byrow=T)

  plot.heatmaps(ratio.matrix,properties.env$name)
  plot.pairs(properties.env$name)

}

create.reports <- function(properties.file="properties.R",args=NULL,
                           report.type="protein",compile=FALSE,zip=FALSE) {
  ow <- options("warn")
  options(warn=1)
  if (!exists("properties.env")) {
    properties.env <- load.properties(properties.file,
                                      system.file("report","properties.R",package="isobar"),
                                      args=args)
  }
  
  if (!exists("report.env")) {
    report.env <- .GlobalEnv
    initialize.env(report.env,report.type,properties.env)
  }

  zip.files <- c(properties.file)

  ## generate XLS report
  if(properties.env$write.xls.report) {
    message("Writing isobar-analysis.xls")
    write.xls.report(report.type,properties.env,report.env)
    zip.files <- c(zip.files,"isobar-analysis.xls")
  }
  
 
  ## generate Latex/Sweave report
  if(properties.env$write.qc.report) {
    message("Weaving isobar-qc report")
    Sweave(system.file("report","isobar-qc.Rnw",package="isobar"))
    if (properties.env$use.name.for.report) {
	qc.name <- sprintf("%s.qc",properties.env$name)
    	file.rename("isobar-qc.tex",sprintf("%s.tex",qc.name))
    } else {
        qc.name <- "isobar-qc"
    }

    zip.files <- c(zip.files,sprintf("%s.tex",qc.name))
    if (compile) 
      zip.files <- .compile.tex(qc.name,zip.files)
  }

  if(properties.env$write.report) {
    message("Weaving isobar-analysis report")
    name <- switch(report.type,
                   protein="isobar-analysis",
                   peptide="isobar-peptide-analysis",
                   stop(report.type," report type not known",
                        " - choose protein or peptide"))
    Sweave(system.file("report",paste(name,".Rnw",sep=""),package="isobar"))

    if (properties.env$use.name.for.report) {
    	tex.name <- sprintf("%s.tex",name)
	name <- sprintf("%s.quant",properties.env$name)
    	file.rename(tex.name,sprintf("%s.tex",name))
    } else {
    }


    zip.files <- c(zip.files,sprintf("%s.tex",name))
    if (compile)
      zip.files <- .compile.tex(name,zip.files)
  }

  if (zip) {
    zip.f <- sprintf("%s.zip",properties.env$name)
    zip(zip.f,zip.files)
    message("Created zip archive ",zip.f)
  }

  options(ow) 
  message("\nSUCCESSFULLY CREATED REPORTS\n")
}

write.xls.report <- function(report.type,properties.env,report.env,file="isobar-analysis.xls") {
    write.t <- function(...,sep="\t",row.names=FALSE,quote=FALSE)
      write.table(...,sep=sep,row.names=row.names,quote=quote,na="")

    get.val <- function(name) { get(name,report.env,inherits=FALSE) }
    get.property <- function(name) { get(name,properties.env,inherits=FALSE) }
    protein.group <- proteinGroup(get.val('ibspectra'))
    indist.proteins <- indistinguishableProteins(protein.group)
    modificationSites <- NULL
    
    if (identical(report.type,"protein")) {
      ## TODO: add groups column to provide a link to the groups in report and quant table
      ## in principle, it works by defining the protein.group.ids attr, but does not here - 
      ## probably due to the environment it does not
      attr(proteinGroup(report.env$ibspectra),"protein.group.ids") <- .as.vect(unique(get.val('quant.tbl')[,c("ac","group")]))
      #protein.id.df <- as(get('ibspectra',report.env),"data.frame.concise")
      protein.id.df <- .IBSpectraAsConciseDataFrame(get('ibspectra',report.env))

      ## make columns w/ multiple groups gray
      sel.1group  <- protein.id.df$n.groups == 1
      #sel.1ac  <- protein.id.df$n.acs == 1
      #sel.1variant  <- protein.id.df$n.variants == 1
      #protein.id.df[!sel.1ac & sel.1group,1] <- paste("#color silver#",protein.id.df[!sel.1ac & sel.1group,1],sep="")
      #protein.id.df[!sel.1group | !protein.id.df$use.for.quant,1] <- paste("#color=gray#",protein.id.df[!sel.1group,1],sep="")

    } else {
      #protein.id.df <- as(get('ibspectra',report.env),"data.frame.concise")
      protein.id.df <- .IBSpectraAsConciseDataFrame(get('ibspectra',report.env))
      protein.group <- proteinGroup(get('ibspectra',report.env))
      if (!is.null(properties.env$phosphosite.dataset)) {
        sites <- do.call(rbind,lapply(properties.env$phosphosite.dataset,
                                      read.delim,sep="\t",header=TRUE,skip=3,stringsAsFactors=FALSE))
        colnames(sites)[colnames(sites)=="ACC."]  <- "accession"
        colnames(sites) <- tolower(colnames(sites))
        modificationSites <- subset(sites,accession %in% proteins)
      }
      proteins <- c(names(indistinguishableProteins(protein.group)),protein.ac(protein.group))
    }

    ## Analysis Properties:
    nn <- reporterTagNames(get.val('ibspectra'))
    ii <- rbind(c("@centeracross@Analysis Properties",rep("@centeracross@Analysis Properties",length(nn))),
                "",
                c("@centeracross@Isotope Impurity Correction Matrix",
                  rep("@centeracross@Isotope Impurity Correction Matrix",length(nn))),
                cbind(c("",nn),rbind(nn,isotopeImpurities(get.val('ibspectra')))))

    cl <- classLabels(get.val('ibspectra'))
    fill.up <- function(x,w="",n=length(nn)+1)
      if (length(x) <= n) c(x,rep(w,n-length(x)))
      else stop("Can't fill up - length(x) > n")
      
    if (!is.null(cl)) {
      ii <- rbind(ii,
                  "",
                  fill.up(c("@centeracross@Class Labels","@centeracross@Class Labels","")))
      
      for (i in seq_along(nn)) {
        ii <- rbind(ii,fill.up(c(nn[i],cl[i],names(cl)[i])))
      }
    }
    
    ## write tables to tab seperated files files:
    protein.quant.f <- paste(get.property('cachedir'),"protein_quant.csv",sep="/")
    protein.id.f <- paste(get.property('cachedir'),"protein_id.csv",sep="/")
    analysis.properties.f <- paste(get.property('cachedir'),"analysis_properties.csv",sep="/")
    log.f <- paste(get.property('cachedir'),"logged_operations.csv",sep="/")

    xls.quant.tbl <- get.val('xls.quant.tbl')
    if (report.type == "protein") {
      xls.quant.tbl <- xls.quant.tbl[order(xls.quant.tbl[,"group"]),]
      ## Create links
    } else {
      ## Create links
      protein.id.df$peptide <- .convertPeptideModif(protein.id.df[,"peptide"],protein.id.df[,"modif"])
      q.links <- sapply(protein.id.df$peptide,function(p) {
                          res=which(xls.quant.tbl$Sequence==p)[1]
                            if (is.na(res)) ""
                            else paste0("@link=internal:Quantifications!A",res+1,"@q")
                  })
      protein.id.df <- cbind(q=q.links,protein.id.df)
      xls.quant.tbl <- cbind(i=paste0("@link=internal:Identifications!A",
                                      sapply(xls.quant.tbl$Sequence,
                                             function(p) which(protein.id.df$peptide==p)[1]+1),
                                      "@",xls.quant.tbl$Spectra),xls.quant.tbl)
      #col_idx <- grep("Spectra", names(xls.quant.tbl))
      #colnames(xls.quant.tbl)[col_idx] <- "i"
      #xls.quant.tbl <- xls.quant.tbl[, c(col_idx, (1:ncol(df))[-col_idx])]

    }
    write.t(xls.quant.tbl,file=protein.quant.f)
    write.t(protein.id.df,file=protein.id.f)  
    write.t(ii,file=analysis.properties.f,col.names=FALSE)
    write.t(get.val('ibspectra')@log,file=log.f,col.names=NA,row.names=TRUE)

    if (identical(report.type,"peptide") && !is.null(modificationSites)) {
      modifsites.f <- paste(get.property('cachedir'),"modification_sites.csv",sep="/")
      write.t(modificationSites,file=modifsites.f)
    }

    ## generate perl command line:
    tab2spreadsheet.cmd <- switch(properties.env$spreadsheet.format,
                                  xlsx=system.file("pl","tab2xlsx.pl",package="isobar"),
                                  xls=system.file("pl","tab2xls.pl",package="isobar"),
                                  stop("spreadsheet.format property must be either 'xlsx' or 'xls'."))

    perl.cl <- paste(tab2spreadsheet.cmd," ",
                     ifelse(properties.env$use.name.for.report,sprintf("%s.quant",properties.env$name),"isobar-analysis"),
                     ".",properties.env$spreadsheet.format,
                     " ':autofilter,freeze_col=3,name=Quantifications:",protein.quant.f,"'",
                     ifelse(identical(report.type,"peptide") && !is.null(modificationSites),
                            paste(" ':autofilter,freeze_col=3,name=Modification Sites:",modifsites.f,"'",sep=""),""),
                     " ':autofilter,freeze_col=3,name=Identifications:",protein.id.f,"'",
                     " ':name=Analysis Properties:",analysis.properties.f,"'",
                     " ':name=Log:",log.f,"'",sep="")
    
    ## generate Excel report (using Spreadsheet::WriteExcel)
    message(perl.cl)
    system(perl.cl)
}

  .compile.tex <- function(name,zip.files) {
    .call.cmd <- function(cmd,stdout.to=NULL) 
      if (is.null(stdout.to)) {
        if (system(cmd) != 0) stop("\nError executing [",cmd,"]")
      } else {
        if (system(paste(cmd,">",stdout.to)) != 0) 
          stop("\nError executing [",cmd,"]: \n\n ...\n",
               paste(tail(readLines(stdout.to),n=10),collapse="\n"))
      }
    dir <- tempdir()
    cat("compiling ",name,".tex ...  1",sep="")
    .call.cmd(sprintf("R CMD pdflatex -halt-on-error -output-directory=%s %s.tex",dir,name),
              paste(dir,"/",basename(name),".stdout",sep=""))
    cat(" 2")
    .call.cmd(sprintf("R CMD pdflatex -halt-on-error -output-directory=%s %s.tex",dir,name),
              paste(dir,"/",basename(name),".stdout",sep=""))
    cat(" done!\n\n")
    .call.cmd(sprintf("mv %s/%s.pdf .",dir,name))
    c(zip.files,sprintf("%s.pdf",name))
  }
 
#- load properties

load.properties <- function(properties.file="properties.R",
                            global.properties.file=system.file("report","properties.R",package="isobar"),
                            args=NULL) {

  properties.env <- new.env()
  tmp.properties.env <- new.env()

  message("Loading global properties file ",global.properties.file," ...")
  tryCatch(sys.source(global.properties.file,properties.env),
           error=function(e) stop("\nCould not read properties file:\n", e) )

  message("Looking for local properties file ",properties.file," ...")
  if (!is.null(properties.file) && file.exists(properties.file)) {
    message("  Loading local properties file ...")
    ## load properties file
    tryCatch(sys.source(properties.file,tmp.properties.env),
             error=function(e) stop("\nCould not read properties file:\n", e) )
    .env.copy(properties.env,tmp.properties.env)
    properties.env$properties.file <- properties.file
    properties.env$properties.file.content <- readLines(properties.file)
  } else {
    message("  No local properties file.")
  }
  
  ## command argument parsing
  tmp.properties.env <- new.env()
  message("parsing command line arguments ...")
  for (arg in args) {
    if (grepl("^--",arg)) {
      arg.n.val <- strsplit(substring(arg,3),"=")[[1]]
      if (length(arg.n.val) == 1)
        tmp.properties.env[[arg.n.val]] <- TRUE
      else if (length(arg.n.val) == 2) 
        tmp.properties.env[[arg.n.val[1]]] <- switch(arg.n.val[2],'TRUE'=TRUE,'FALSE'=FALSE,arg.n.val[2])
      else
        stop("Could not parse command line argument ",arg)
    } else {
        stop("Could not parse command line argument ",arg)
    }
    .env.copy(properties.env,tmp.properties.env)
  }

  return(properties.env)
}

#- initialize environment
initialize.env <- function(env,report.type="protein",properties.env) {
  ## get property and exists property convenience functions
  get.property <- function(name) .get.property(name,properties.env)

  if (file.exists(get.property('cachedir'))) {
    if (!file.info(get.property('cachedir'))$isdir)
      stop("Cannot write into cachedir [",get.property('cachedir'),"]",
           " - it is a file and no directory")
  } else {
    ret <- dir.create(get.property('cachedir'))
    if (!ret) stop("Error creating cachedir [",get.property('cachedir'),"]")
  }

  env$ibspectra <- .create.or.load.ibspectra(properties.env)
  env$noise.model <- .create.or.load.noise.model(env,properties.env)
  env$ratiodistr <- .create.or.load.ratiodistr(env,properties.env,level=report.type)
  env$quant.tbl <- .create.or.load.quant.table(env,properties.env,level=report.type)
  if (!"ac" %in% colnames(env$quant.tbl) && "protein" %in% colnames(env$quant.tbl))
    env$quant.tbl$ac <- env$quant.tbl$protein

  ## required for TeX
  if (identical(report.type,"protein"))
    env$my.protein.infos <- .create.or.load.my.protein.infos(env,properties.env)
  env$xls.quant.tbl <- .create.or.load.xls.quant.tbl(report.type,env,properties.env)
  #if (report.type == "protein") {
  #  env$my.protein.infos <- .create.or.load.my.protein.infos(env,properties.env)
  #  env$xls.quant.tbl <- .create.or.load.xls.quant.tbl(env,properties.env)
  #} else if (report.type == "peptide") {
    ## compute peptide ratios
  #  env$xls.peptide.tbl <- .create.or.load.xls.peptide.tbl(env,properties.env)
  #} else {
  #  stop("report type [",report.type,"] not known - choose protein or peptide")
  #}
}

#- property loading helper functions
.DOES.NOT.EXIST = "NOT AVAILABLE"

.get.or.load <- function(name,envir,msg.f=name,class=NULL,null.ok=FALSE,do.load=FALSE) {
  if (.exists.property(name,envir,null.ok=null.ok)) {
    o <- .get.property(name,envir)
    if (is.null(o) && null.ok) return(NULL)
    if (!is.null(class) && is(o,class)) {
      return(o)
    } else if (is(o,"character")) {
      file.name <- o
    } else {
      stop("property ",name," is neither 'character' nor of a specified class")
    }
  } else {
    file.name <- sprintf("%s/%s.rda",.get.property('cachedir',envir),name)
  }
  if (file.exists(file.name) & (!envir$regen || do.load)) {
    message(sprintf("loading %s from %s ...",msg.f, file.name))
    x <- .load.property(name,file.name)
    return(x)
  } else {
    stop("Cannot get or load property ",name)
  }
}

.create.or.load <- function(name,envir,f,msg.f=name,do.load=FALSE,class=NULL,error=stop,default.value=NULL,...) {
  x <- tryCatch(.get.or.load(name,envir,msg.f,class,do.load=do.load),error=function(e) .DOES.NOT.EXIST)
  if (identical(x,.DOES.NOT.EXIST)) {
    message(paste("creating",msg.f,"..."))
    tryCatch({
      x <- f(...)
      assign(name,x)
      file.name <- sprintf("%s/%s.rda",.get.property('cachedir',envir),name)
      save(list=c(name),file=file.name)
    },error=error)

    if (!exists(name,inherits=FALSE)) {
      x <- default.value
      assign(name,x)
    }
  }
  if (!is.null(class) && !is(x,class))
    stop("property [",name,"] should be of class [",class,"] but is of class [",class(x),"]")

  return(x)
}
 
.get.property <- function(x,envir) get(x,envir=envir,inherits=FALSE)

.exists.property <- function(x,envir,null.ok=TRUE) 
  exists(x,envir=envir,inherits=FALSE) &&
    (null.ok || !is.null(.get.property(x,envir)))

.check.property <- function(x,envir,inherits=FALSE,msg="",print=TRUE,valid=NULL,check.file=FALSE,...) {
  def <- grep(x,envir$properties.file.content,value=TRUE)
  if (length(def) > 0)
    def <- paste("\n  Corresponding line in ",envir$properties.file,":\n\t",
                 paste(def,collapse="\n\t"),"\n\n",sep="")

  does.not.exist <- !exists(x,envir=envir,inherits=inherits,...)
  is.null.p <- does.not.exist || is.null(.get.property(x,envir=envir))
  length.0 <- does.not.exist || length(.get.property(x,envir=envir))==0
  if (does.not.exist || is.null.p || length.0) 
    stop ("  property '",x,"' not defined or did not evaluate in the properties file, but it is required",
          ifelse(is.null(valid),"",paste(" to be one of \n\t",paste(valid,collapse="\n\t"),
          sep="")),def)
  
  if (check.file && !file.exists(.get.property(x,envir=envir)))
    stop("  property '",x,"' should be assigned to a file, but it is not:",def)

  if (!is.null(valid)) {
    p <- .get.property(x,envir=envir)
    isnt.valid <- !p %in% valid
    if (isnt.valid) stop(" property '",x,"' must be one of \n\t",paste(valid,collapse="\n\t"),",\n\n",
                         "  but it is ",p )
  }
  if (print) {
    message(paste("  property '",x,"' defined: ",
                  paste(.get.property(x,envir=envir),collapse=","),sep=""))
  }
}

.load.property <- function(name,file) {
  tmp.env <- new.env()
  load(file,envir=tmp.env)
  if (exists(name,envir=tmp.env))
    return(get(name,envir=tmp.env))
  else if (length(ls(envir=tmp.env)) == 1)
    return(get(ls(envir=tmp.env)[1],envir=tmp.env))
  else
    stop("Could not load property ",name," from file ",file)
}

.create.or.load.ibspectra <- function(properties.env) {
  get.property <- function(name) .get.property(name,properties.env)
  check.property <- function(name,...) .check.property(name,properties.env,...)
  ## check that required properties are defined
  check.property('ibspectra')
  check.property('type',valid=IBSpectraTypes())

  readIBSpectra.args <- get.property('readIBSpectra.args')
  if (is.null(readIBSpectra.args)) readIBSpectra.args <- list()
  for (name in names(readIBSpectra.args)) {
      arg <- readIBSpectra.args[[name]]
      if (!is.null(arg)) {
          if (!is.null(names(arg)))
            arg <- paste(names(arg),arg,collapse="=")
          if (is.function(arg)) { message("    ",name,": function")
          } else {
          message("    ",name,": ",
                  paste(arg,collapse=ifelse(length(arg)>2,"\n\t",", ")))
          }
      }
  }
  readIBSpectra.args$type=get.property('type')
  readIBSpectra.args$id.file=get.property('ibspectra')
  readIBSpectra.args$fragment.precision=get.property('fragment.precision')
  readIBSpectra.args$fragment.outlier.prob=get.property('fragment.outlier.prob')
  readIBSpectra.args$proteinGroupTemplate=.get.or.load('protein.group.template',properties.env,"ProteinGroup",null.ok=TRUE)

  if (file.exists(get.property('ibspectra'))) {
    if (grepl(".csv",get.property('ibspectra'))) {
        message("ibspectra ends on .csv:\n",
                sprintf('ibspectra <- readIBSpectra("%s","%s") ...',
                        get.property('type'),get.property('ibspectra')))
        ibspectra <- do.call(readIBSpectra,readIBSpectra.args)
    } else if (grepl(".rda",get.property("ibspectra"))) {
        message("ibspectra ends on .rda: ","loading")
        ibspectra <- .load.property("ibspectra",get.property("ibspectra"))
    } else {
        stop("weird naming of ibspectra: ",get.property("ibspectra"),". use XXX.csv or XXX.rda")
    }

  } else {
    # create ibspectra file
    message(sprintf('\n  file %s does not exist, creating ibspectra',get.property('ibspectra')))
    check.property('peaklist',print=FALSE,check.file=TRUE)
    check.property('identifications',print=FALSE,check.file=TRUE)
    message(sprintf('    id.files = %s%s\n    peaklist.files = %s%s\n',
          ifelse(length(get.property('identifications'))>1,"\n      ",""),
          paste(get.property('identifications'),collapse="\n      "),
          ifelse(length(get.property('peaklist'))>1,"\n      ",""),
          paste(get.property('peaklist'),collapse="\n      ")))

    readIBSpectra.args$id.file=get.property('identifications')
    readIBSpectra.args$peaklist.file=get.property('peaklist')

    ibspectra <- do.call(readIBSpectra,readIBSpectra.args)
    if (grepl(".csv",get.property('ibspectra'))) {
        write.table(as.data.frame(ibspectra),sep="\t",row.names=F,file=get.property('ibspectra'))
    } else if (grepl(".rda",get.property("ibspectra"))) {
        save(ibspectra,file=get.property("ibspectra"),compress=TRUE)
    }  else {
        stop("weird naming of ibspectra: ",get.property("ibspectra"),". use XXX.csv or XXX.rda")
    }
  }

  if (!is.null(get.property("isotope.impurities"))) {
    isotopeImpurities(ibspectra) <- get.property("isotope.impurities")
  }

 
  if (properties.env$correct.isotope.impurities)
    ibspectra <- correctIsotopeImpurities(ibspectra)
  if (properties.env$normalize) {
    ibspectra <-
      normalize(ibspectra,
                use.protein=properties.env$normalize.use.protein,
                exclude.protein=properties.env$normalize.exclude.protein,
                f=properties.env$normalize.function,
                channels=properties.env$normalize.channels,
                na.rm=properties.env$normalize.na.rm)
  }

  class.labels <- as.character(c(1,rep(0,length(sampleNames(ibspectra))-1)))
  if (.exists.property('class.labels',properties.env,null.ok=FALSE))
    class.labels <- get.property('class.labels')
  if (!any(table(class.labels)>1) && properties.env$summarize) {
    stop("When summarize=TRUE, the must be more then one channel per class")
  }
  if (!is.character(class.labels)) {
    stop("Please provide class.labels of class character!")
  }
  classLabels(ibspectra) <- class.labels

  if (!is.null(properties.env$protein.info.f))
    proteinInfo(proteinGroup(ibspectra)) <- 
      .create.or.load("protein.info",envir=properties.env,
                      f=properties.env$protein.info.f,
                      x=proteinGroup(ibspectra),
                      do.load=TRUE, msg.f="protein.info",
                      error=warning,default.value=proteinInfo(proteinGroup(ibspectra)))
 
  return(ibspectra)
}

.create.or.load.noise.model <- function(env,properties.env) {
  noise.model.channels <- .get.property("noise.model.channels",properties.env)

  noise.model <- .get.property("noise.model",properties.env)
  if (!is(noise.model,"NoiseModel")) {
    noise.model.f <- .get.property("noise.model",properties.env)
    if (!file.exists(noise.model.f)) {
      message("estimating noise model as non one-to-one ...")
      noise.model <- new("ExponentialNoiseModel",env,one.to.one=F,
                         reporterTagNames=noise.model.channels,
                         min.spectra=properties.env$noise.model.minspectra)
      save(noise.model,file=noise.model.f,compress=TRUE)
    } else {
      message(sprintf("loading noise model from %s ...",noise.model.f))
      noise.model <- .load.property("noise.model",noise.model.f)
    }
  }
  return(noise.model)
}

.create.or.load.ratiodistr <- function(env,properties.env,level) {
  
  return(.create.or.load("ratiodistr",envir=properties.env,class="Distribution",
                         msg.f="protein ratio distribution",f=function(){
    if (properties.env$summarize) {
      method <- "intraclass"
   } else {
      message(" WARNING: ratiodistr will be computed based on global ratios!")
      method <- "global"
    }

    if (identical(level,"peptide"))
      all.ratios <- peptideRatios(env$ibspectra,noise.model=env$noise.model,do.warn=FALSE,
                                  peptide=peptides(proteinGroup(env$ibspectra)),
                                  cl=classLabels(env$ibspectra),combn.method=method,symmetry=TRUE)
    else
      all.ratios <- proteinRatios(env$ibspectra,noise.model=env$noise.model,do.warn=FALSE,
                                      proteins=reporterProteins(proteinGroup(env$ibspectra)),peptide=NULL,
                                      cl=classLabels(env$ibspectra),combn.method=method,symmetry=TRUE)

    if (all(is.nan(all.ratios$lratio)))
      stop("Cannot compute protein ratio distribution - no ratios available.\n",
           "Probably due to missing reporter intensities.")
    fitCauchy(all.ratios[,'lratio'])
  }))
}

.set <- function(x,name,list) {
  if (name %in% names(list)) {
    stop(name," already assigned in list!")
  }
  x
}

.create.or.load.quant.table <- function(env,properties.env,level) {
  protein.group <- proteinGroup(env$ibspectra)
  protein.info <- proteinInfo(protein.group)
  isoforms <- protein.group@isoformToGeneProduct
  
  .create.or.load("quant.tbl",envir=properties.env,class="data.frame",
                  msg.f=paste("table of ratios of",level),f=function() {
    if (!is.null(properties.env$ratios.opts$summarize)) {
        message("WARNING: ratio.opts$summarize will be overwritten,",
                " define it outside of ratio.opts!")
        warning("ratio.opts$summarize will be overwritten,",
                " define it outside of ratio.opts!")
    }
    ratios.opts <- properties.env$ratios.opts
    set.ratioopts <- function(x,name=names(x)) {
      if (is.null(intersect(name,names(ratios.opts))))
          stop("property '",intersect(name,names(ratios.opts)),
               "' already assigned in ratios.opts list - check your properties file!")

      if (is.list(x))
        ratios.opts <<- c(ratios.opts,x)
      else
        ratios.opts[[name]] <<- x
    }

    set.ratioopts(name="ibspectra",env$ibspectra)
    set.ratioopts(name="noise.model",env$noise.model)
    set.ratioopts(name="ratiodistr",env$ratiodistr)
    
    if(identical(level,"peptide")){
      set.ratioopts(list(
                         peptide=unique(apply(fData(env$ibspectra)[,c("peptide","modif")],2,cbind)),
                         proteins=NULL))
    } else if (identical(level,"protein")) {
      set.ratioopts(list(peptide=NULL,
                         proteins=reporterProteins(proteinGroup(env$ibspectra)),
                         quant.w.grouppeptides=properties.env$quant.w.grouppeptides))
    } else {
      stop("don't known level ",level)
    }
    if (is.null(properties.env$combn) & !is.null(properties.env$vs.class))
      properties.env$combn <- combn.matrix(reporterTagNames(env$ibspectra),
					   "versus.class",
					   properties.env$class.labels,
					   vs=properties.env$vs.class)

    set.ratioopts(list(combn.method=properties.env$combn.method,
                       cl=classLabels(env$ibspectra),
                       summarize=properties.env$summarize,
                       combn=properties.env$combn,
                       use.na=properties.env$use.na,
                       do.warn=FALSE))

    quant.tbl <- do.call("proteinRatios",ratios.opts)
    quant.tbl[,"sd"] <- sqrt(quant.tbl[,"variance"])
    
#    quant.tbl$sign.string <- "not significant"
#    quant.tbl$sign.string[quant.tbl$is.significant] <- "is significant"
    
#    if (length(properties.env$preselected) > 0) {
#      preselected <- unique(ip[sub("-.*","",names(ip)) %in% properties.env$preselected])
#      quant.tbl$is.preselected <- quant.tbl$protein %in% preselected

#      quant.tbl$sign.string <- "not significant"
#      quant.tbl$sign.string[is.sign & !quant.tbl$is.preselected] <- "is significant [ours]"
#      quant.tbl$sign.string[is.sign & quant.tbl$is.preselected] <- "is significant [both]"
#      quant.tbl$sign.string[!is.sign & quant.tbl$is.preselected] <- "is significant [theirs]"
#    }

    if (identical(level,"protein")) {
      quant.tbl[,"gene_names"] <- sapply(quant.tbl[,"ac"], function(x) {
        if (length(protein.info) == 0) return("")
        allreporter <- indistinguishableProteins(protein.group,protein.g=x)
        acs <- unique(isoforms[allreporter,"proteinac.wo.splicevariant"])
        paste(sort(unique(protein.info[protein.info$accession %in% acs,"gene_name"])),
              collapse=", ")
      })
      sort.genenames <- quant.tbl[,"gene_names"]
      sort.genenames[sort.genenames==""] <- quant.tbl[sort.genenames=="","ac"]
      quant.tbl <- quant.tbl[order(sort.genenames,quant.tbl[,"r1"],quant.tbl[,"r2"]),]
      quant.tbl[,"group"] <- as.numeric(factor(quant.tbl[,"ac"],levels=unique(quant.tbl[,"ac"])))
    }
    return(quant.tbl)
  })
}

.create.or.load.xls.quant.tbl <- function(report.type,env,properties.env) {
  .create.or.load("xls.quant.tbl",envir=properties.env,
                  msg.f="protein table for Excel export",f=function() {
    message("XLS report format: ",properties.env$xls.report.format)
                    
    protein.group <- proteinGroup(env$ibspectra)
    indist.proteins <- indistinguishableProteins(protein.group)

    if (!is.null(properties.env$compare.to.quant))
      compare.to.quant <- properties.env$compare.to.quant
    else
      compare.to.quant <- NULL

    if (isTRUE(properties.env$xls.report.format=="wide")) {
      xls.quant.tbl.tmp  <- ratiosReshapeWide(env$quant.tbl,vs.class=properties.env$vs.class,sep="###",cmbn=properties.env$combn)
      if (!is.null(compare.to.quant))
        compare.to.quant <- lapply(compare.to.quant,ratiosReshapeWide,vs.class=properties.env$vs.class,sep="###",cmbn=properties.env$combn)
    } else {
      xls.quant.tbl.tmp <- env$quant.tbl
    }

    round.digits <- 4;
    if (identical(report.type,"protein")) {
      xls.quant.tbl.tmp$i  <- seq_len(nrow(xls.quant.tbl.tmp))
      xls.quant.tbl <- data.frame(i=xls.quant.tbl.tmp$i,
                                  group=xls.quant.tbl.tmp[,"group"],
                 AC=.protein.acc(xls.quant.tbl.tmp[,"ac"],ip=indist.proteins),
                 ID=proteinInfo(protein.group,xls.quant.tbl.tmp[,"ac"],do.warn=FALSE),
                 n=sapply(xls.quant.tbl.tmp[,"ac"],function(p) {length(names(indist.proteins)[indist.proteins == p])}),
                 Description=proteinInfo(protein.group,xls.quant.tbl.tmp[,"ac"],select="protein_name",do.warn=FALSE),
                 Gene=proteinInfo(protein.group,xls.quant.tbl.tmp[,"ac"],select="gene_name",do.warn=FALSE),
                 "@comment=Number of group-specific peptides@Peptide Count"= peptide.count(protein.group,xls.quant.tbl.tmp$ac,specificity=c(GROUPSPECIFIC,REPORTERSPECIFIC),do.warn=FALSE),
                 "@comment=Number of group-specific spectra@Spectral Count"= spectra.count(protein.group,xls.quant.tbl.tmp$ac,specificity=c(GROUPSPECIFIC,REPORTERSPECIFIC),do.warn=FALSE),
                 "Sequence Coverage"=round(sequence.coverage(protein.group,xls.quant.tbl.tmp$ac,do.warn=FALSE),round.digits),
                 check.names=FALSE)

    } else {
      ## PEPTIDE REPORT
      pnp  <- subset(as.data.frame(peptideNProtein(protein.group),stringsAsFactors=FALSE),
                     protein.g %in% reporterProteins(protein.group))

      my.ptm <- "PTM"
      if ("PHOS" %in% properties.env$ptm) my.ptm="Phosphorylation"
      if ("METH" %in% properties.env$ptm) my.ptm="Methylation"

      xls.quant.tbl.tmp$ac  <- NULL
      t <- table(pnp$peptide)
      pnp <- pnp[pnp$peptide %in% names(t)[t==1],]
      colnames(pnp)  <- c("peptide","ac")

      xls.quant.tbl.tmp <- merge(pnp,xls.quant.tbl.tmp,by="peptide")
      xls.quant.tbl.tmp$i  <- seq_len(nrow(xls.quant.tbl.tmp))
      xls.quant.tbl.tmp$Spectra <- apply(xls.quant.tbl.tmp,1,function(x) nrow(subset(fData(env$ibspectra),peptide==x['peptide'] & modif==x['modif'])))
      pg.df <- .proteinGroupAsConciseDataFrame(protein.group,modif.pos=properties.env$ptm,ptm.info=properties.env$ptm.info)
      
      xls.quant.tbl <- merge(pg.df,xls.quant.tbl.tmp[,c("peptide","modif","i","Spectra")],by=c("peptide","modif"),all.y=TRUE)
      xls.quant.tbl$peptide <- .convertPeptideModif(xls.quant.tbl[,"peptide"],xls.quant.tbl[,"modif"])
      colnames(xls.quant.tbl)[colnames(xls.quant.tbl)=="peptide"] <- "Sequence"
      colnames(xls.quant.tbl)[colnames(xls.quant.tbl)=="proteins"] <- "ACs"
      colnames(xls.quant.tbl)[colnames(xls.quant.tbl)=="modif.pos"] <- sprintf("@comment=Absolute modification position in protein. Modifications in the same protein are separated by '&', in different proteins by ';'. Stars denote positions which are annotated as phosphorylated in NextProt.@%s Position",my.ptm)
      xls.quant.tbl$modif <- NULL
      xls.quant.tbl$pos <- NULL
      xls.quant.tbl$n.groups <- NULL
      xls.quant.tbl <- xls.quant.tbl[order(xls.quant.tbl$i),]
    }
    if (!is.null(compare.to.quant))
      for (ii in seq_along(compare.to.quant)) 
        xls.quant.tbl.tmp=merge(xls.quant.tbl.tmp,compare.to.quant[[ii]],by="ac",
<<<<<<< HEAD
                                all.x=TRUE,suffixes=c("",paste(".",names(compare.to.quant)[ii])))

=======
                                all.x=TRUE,suffixes=c("",paste("###",names(compare.to.quant)[ii])))
>>>>>>> 4bc7bf5d
    xls.quant.tbl.tmp <- xls.quant.tbl.tmp[order(xls.quant.tbl.tmp$i),]
#        xls.quant.tbl.tmp=merge(xls.quant.tbl.tmp,compare.to.quant[[ii]],by="ac",all.x=TRUE,suffixes=c("",".proteome"))


    get.cols <- function(df,cc,cc.new=NULL,f=NULL,...) {
      data.cc <- df[,grep(cc,colnames(df)),drop=FALSE]
      if (!is.null(f)) data.cc <- f(data.cc,...)
      if (!is.null(cc.new)) colnames(data.cc) <- gsub(cc,cc.new,colnames(data.cc))
      data.cc
    }
    combine.n.append.xls.tbl <- function(cc1,cc2,cc.new,f) {
      A <- get.cols(xls.quant.tbl.tmp,cc1)
      B <- get.cols(xls.quant.tbl.tmp,cc2)
      data.cc <- sapply(1:ncol(A), function(i) f(A[,i],B[,i]) )
      data.cc <- round(data.cc,round.digits)
      colnames(data.cc) <- gsub(cc1,cc.new,colnames(A))
      data.cc
      #xls.quant.tbl <<- cbind(xls.quant.tbl,data.cc)
    }
    append.xls.tbl <- function(...)
      get.cols(xls.quant.tbl.tmp,...)
      #xls.quant.tbl <<- cbind(xls.quant.tbl,get.cols(xls.quant.tbl.tmp,...))

    round.n.append.xls.tbl <- function(...,digits=round.digits)
      round(get.cols(xls.quant.tbl.tmp,...),digits=digits)
      #xls.quant.tbl <<- cbind(xls.quant.tbl,round(get.cols(xls.quant.tbl.tmp,...),digits=digits))


    if (properties.env$sum.intensities) {
      protein.intensities <- function(ib,proteins) {
        ri <- reporterIntensities(ib)
        t(sapply(proteins,
                 function(p) {
                   sel <- spectrumSel(ib,protein=as.character(p),specificity=REPORTERSPECIFIC)
                   if(sum(sel) < 2)
                     ri[sel,]
                   else
                     colSums(ri[sel,],na.rm=TRUE)
                 }
                 ))
      }
      
      xls.quant.tbl <- cbind(xls.quant.tbl,protein.intensities(ibspectra,protein.tbl$protein))
    } else {
      if (isTRUE(properties.env$xls.report.format=="long")) {
       xls.quant.tbl <-cbind(xls.quant.tbl,
                             "Channels"=paste(xls.quant.tbl.tmp$r2,"/",xls.quant.tbl.tmp$r1))
      }

      if ("zscore" %in% properties.env$xls.report.columns) {
        ## TODO: zscore is calculated across all classes - 
        ##       it is probably more appropriate to calculate it individual for each class
        xls.quant.tbl.tmp$zscore <- calc.zscore(xls.quant.tbl.tmp$lratio)
      }
    
 
      # TODO: Add z score?
      for (cc in properties.env$xls.report.columns) {
        res <- switch(cc,
              log10.ratio =    round.n.append.xls.tbl("lratio","log10.ratio"),
              log2.ratio =     round.n.append.xls.tbl("lratio","log2.ratio",f=function(x) x/log10(2)),
              log10.variance = append.xls.tbl("variance","log10.var"),
              log2.variance =  append.xls.tbl("variance","log2.var",f=function(x) (sqrt(x)/log10(2)^2)),
              is.significant = append.xls.tbl("is.significant"),
              n.na1 =          append.xls.tbl("n.na1"),
              n.na2 =          append.xls.tbl("n.na2"),
              p.value.ratio =  append.xls.tbl("p.value.rat"),
              p.value.sample = append.xls.tbl("p.value.sample"),
              z.score =        round.n.append.xls.tbl("zscore"),
              ratio =          round.n.append.xls.tbl("lratio","ratio",f=function(x) 10^x),
              CI95.lower =     combine.n.append.xls.tbl("lratio","variance","CI95.lower",f=function(x,y) 10^qnorm(0.025,x,sqrt(y))),
              CI95.upper =     combine.n.append.xls.tbl("lratio","variance","CI95.upper",f=function(x,y) 10^qnorm(0.975,x,sqrt(y))),
              ratio.minus.sd = combine.n.append.xls.tbl("lratio","variance","ratio.minus.sd",f=function(x,y) 10^(x-sqrt(y))),
              ratio.plus.sd = combine.n.append.xls.tbl("lratio","variance","ratio.plus.sd",f=function(x,y) 10^(x+sqrt(y))),
              warning("ignoring unknown column ",cc," in Excel report"))
        
        if (is(res,"data.frame") || is(res,"matrix"))
          xls.quant.tbl <- cbind(xls.quant.tbl,res)
        else
          warning("ignore res",cc)

      }
    }
    if (properties.env$summarize) {
      append.xls.tbl("n.pos")
      append.xls.tbl("n.neg")
    }

    if (length(properties.env$preselected) > 0) {
      ## xls.quant.tbl <- cbind(xls.quant.tbl,"is.preselected"=xls.quant.tbl$is.preselected)
    }
    xls.quant.tbl$i <- NULL

    if (identical(report.type,"protein")) {
      return(xls.quant.tbl[order(xls.quant.tbl[,"group"]),])
    } else {
      return(xls.quant.tbl[order(xls.quant.tbl$ID,xls.quant.tbl$Sequence),])
    }
  })
}

.protein.acc <- function(prots,protein.info=NULL,ip=NULL) {
  if (is.null(ip)) {
    proteins <- list(prots)
  } else {
    proteins <- lapply(prots,function(p) {names(ip)[ip == p]})
  }

  sapply(proteins,function(prots) {
         ## consider ACs with -[0-9]*$ as splice variants (ACs w/ more than one dash are not considered)
         pos.splice <- grepl("^[^-]*-[0-9]*$",prots)
         df <- data.frame(protein=prots,accession=prots,splice=0,stringsAsFactors=FALSE)

         if (any(pos.splice))
           df[pos.splice,c("accession","splice")] <- 
             do.call(rbind,strsplit(prots[pos.splice],"-"))

         res <- 
           ddply(df,"accession",function(y) {
                 if(sum(y$splice>0) <= 1)
                   return(data.frame(protein=unique(y$protein)))
                 else 
                   return(data.frame(protein=sprintf("%s-[%s]",unique(y$accession),
                                                     paste(sort(y[y$splice>0,'splice']),collapse=","))))
                                 })
         return(paste(res$protein,collapse=", "))
  })
}

.create.or.load.xls.peptide.tbl <- function(env,properties.env) {
  .create.or.load("xls.peptide.tbl",envir=properties.env,
                  msg.f="peptide table for Excel export",f=function() {
                    
    protein.group <- proteinGroup(env$ibspectra)
    indist.proteins <- indistinguishableProteins(protein.group)
    df.pg <- as(protein.group,"data.frame.concise")    

    xls.peptide.tbl <- merge(df.pg,quant.tbl,by="peptide")
    xls.peptide.tbl$Channels <- paste(xls.peptide.tbl$r2,"/",xls.peptide.tbl$r1)
    message(paste(colnames(xls.peptide.tbl),collapse=":"))
    return(xls.peptide.tbl)
#    return(xls.peptide.tbl[,order(xls.peptide.tbl[,"proteins"],
#                                  xls.peptide.tbl[,"peptide"],
#                                  xls.peptide.tbl[,"modif"],
#                                  xls.peptide.tbl[,"Channels"]
#                              )])
  })
}

.create.or.load.my.protein.infos <- function(env,properties.env) {
  .create.or.load("my.protein.infos",envir=properties.env,
                  f=function() {

    protein.group <- proteinGroup(env$ibspectra)
    protein.group.table <- proteinGroupTable(protein.group)
    protein.groupnames <-unique(env$quant.tbl[,"ac"])
    ## if (is.null(protein.info)) { stop("protein info is null!")}                
    my.protein.infos <- lapply(protein.groupnames, function(x) {
      allgroupmember <- indistinguishableProteins(protein.group, protein.g =
                                                  protein.group.table$protein.g[protein.group.table$reporter.protein%in%x])
     
      reporter.protein.info <- my.protein.info(protein.group,x)
      collapsed.gene_name <- human.protein.names(reporter.protein.info)
      peptides <- peptides(protein.group,protein=x,do.warn=FALSE)
      peptides.gs <- peptides(protein.group,protein=x,
                              specificity=GROUPSPECIFIC,do.warn=FALSE)
      peptides.rs <- peptides(protein.group,protein=x,
                              specificity=REPORTERSPECIFIC,do.warn=FALSE)
      n.spectra <- length(names(spectrumToPeptide(protein.group))[spectrumToPeptide(protein.group)%in%peptides])
      
      tbl.protein.name <- sort(collapsed.gene_name$protein_name)[1];
      if (length(unique(collapsed.gene_name$protein_name)) > 1)
        tbl.protein.name <- paste(tbl.protein.name,", ...",sep="")
      
      list(n.reporter = nrow(reporter.protein.info),
           n.groupmember = length(allgroupmember),
           reporter.protein.info = reporter.protein.info,
           n.peptides=length(peptides),
           n.spectra=n.spectra,
           collapsed.gene_name = collapsed.gene_name,
           table.name = ifelse(
             length(collapsed.gene_name$ac_link)>3,
             paste(paste(collapsed.gene_name$ac_link[1:3],collapse=", "),
                   ", \\dots",sep=""),
             paste(collapsed.gene_name$ac_link,collapse=", ")),
           section.name = sanitize(paste(collapsed.gene_name$name_nolink,
             collapse=", ")),
           table.protein.name = tbl.protein.name,
           gene.name = paste(sort(unique(reporter.protein.info$gene_name)),collapse=", ")
           )
    })
    names(my.protein.infos) <- protein.groupnames
    return(my.protein.infos)
  })
}
  

## copys objects from env into parentenv.
## Those objects MUST exist in parentenv before.
.env.copy <- function (parentenv,env) {
  for (object in ls(envir=env)) {
    if (exists(object,envir=parentenv)) {
      ## assign object to parent env
      assign(object, value=get(object,envir=env),
             envir=parentenv)
      ## remove(object,envir=env)
    } else {
      stop("Illegal property ",object,"!\n",
           "Call script with --help for usage details.\n\n",
           "Available properties:\n",
           "\t",paste(ls(envir=parentenv),collapse="\n\t"),"\n")
                      
      ## more verbose list:
      ##cat(paste(unlist(lapply(objects(),function(o) {sprintf("%s [%s]",o,class(get(o)))})),collapse="\n\t"))
    }
  }
}


##########################
## latex helper functions

print_longtablehdr <- function(level,coldef,draw.channels,ncol.p,draw.signcol) {
  #cat("\n\n\\renewcommand{\\arraystretch}{0.75}\n")
  cat("\\begin{longtable}{",coldef,"}",'\n',sep="")
  cat("\t \\# ",
      paste(" & \\textbf{",level,"}"),
      " & \\rh{group}",
      " & \\rh{peptides}",
      " & \\rh{spectra}",sep="\n\t")
  
  # no ch1/ch2 columns when only one comparision available
  if (draw.channels) {
    cat('\n')
    cat(" & \\rh{ch1}",
        " & \\rh{ch2}",sep="\n\t")
  }
  cat("\n\t"," & \\rh{quant}")
  cat("\n\t"," & \\textbf{ratio}")
  if (draw.signcol) {
    cat("\n\t"," & ")
    #cat("\n\t"," & \\textbf{*}")
  }
  cat("\n\t"," & {\\hfill \\drawaxis{3pt}{south}}",
      "\n \\endhead \n",rep(" &",  ncol.p-1),
      " {\\hfill \\drawaxis{-3pt}{north}}",
      "\n \\endfoot \n")
}

print_longtablehdr_peptide <- function(coldef,draw.channels,ncol.p,draw.signcol) {
  #cat("\n\n\\renewcommand{\\arraystretch}{0.75}\n")
  cat("\\begin{longtable}{",coldef,"}",'\n',sep="")
  cat("\t \\# ",paste(" & \\textbf{peptide}"))  
  # no ch1/ch2 columns when only one comparision available
  if (draw.channels) {
    cat('\n')
    cat(" & \\rh{ch1}",
        " & \\rh{ch2}",sep="\n\t")
  }
  cat("\n\t"," & \\rh{quant}")
  cat("\n\t"," & \\textbf{ratio}")
  if (draw.signcol) {
    cat("\n\t"," & ")
    #cat("\n\t"," & \\textbf{*}")
  }
  cat("\n\t"," & {\\hfill \\drawaxis{3pt}{south}}",
      "\n \\endhead \n",rep(" &",  ncol.p-1),
      " {\\hfill \\drawaxis{-3pt}{north}}",
      "\n \\endfoot \n")
}


draw.boxplot <- function(lratio,sd,bnd) { 
  if (is.na(lratio) || is.na(sd) || !is.finite(lratio) || !is.finite(sd)) {
    return("")
  }
  col <- "black!60"

  ratio.smaller.bnd <- lratio - sd < -bnd
  ratio.bigger.bnd  <- lratio + sd > bnd

  return(sprintf("\\boxplot{%.2f}{%.2f}{%s!%s}{%s}{%s}{%.0f}{%s}\n",
                  lratio,
                  sd,
                  ifelse(lratio > 0,"green","red"),
                  min(floor(abs(lratio)/bnd*100),100),
                  ifelse(ratio.smaller.bnd, "\\divcol", "black!1"),
                  ifelse(ratio.bigger.bnd,  "\\divcol", "black!1"),
                  sd,
                  col))
}

transform_pepmodif <- function(pep.n.modif) {
  message(paste(pep.n.modif,collapse=" - "))
  pep <- strsplit(pep.n.modif[1],"")[[1]]
  modif <- strsplit(pep.n.modif[2],":")[[1]]
  if (length(pep)+1 != length(modif))
    stop("lengthwise i dont like them: ",pep.n.modif[1],
         " and ",pep.n.modif[2])
#  if (modif[length(modif)] != "")
#    stop("modif contains something in the end:",
#         pep.n.modif[2])
  
  modif <- modif[seq(from=2,to=length(modif))]
  pos <- as.numeric(sapply(modif,function(m) which(modifs[,1] == m)))

  pep[!is.na(pos)] <- paste("\\pdftooltip{\\textcolor{",modifs[pos[!is.na(pos)],3],
                           "}{\\underline{",pep[!is.na(pos)],"}}}{",
                            modifs[pos[!is.na(pos)],1],"}",sep="")
  return(paste(pep,collapse=""))
}

modifs <-
  matrix(c(
           "iTRAQ4plex_Nterm","i","black",
           "iTRAQ4plex_K","i","black",
           "Oxidation_M","o","black",
           "Cys_CAM","c","black",
           "PHOS","c","purple"),
         byrow=TRUE,ncol=3)

.bnds <- function(x,bnd=NULL,min.x=-bnd,max.x=bnd) {
 max(
      min(x,max.x),
      min.x)
}

# tex helper functions

draw.protein.group <- function(protein.group,reporter.protein.g) {
  gmp <- groupMemberPeptides(protein.group,reporter.protein.g,TRUE)
  pgt <- proteinGroupTable(protein.group)
  show.pos <- ncol(gmp$group.member.peptides) > 1
# cat("\\paragraph{Proteins}\n")
  if (show.pos) {
    cat("\\begin{tabular}{rl@{}llp{5cm}l}\n")
    cat(paste("pos","accession","","gene name","protein name",sep=" & "))
  } else {
    cat("\\begin{tabular}{l@{}llp{5.5cm}l}\n")
    cat(paste("accession","","gene name","protein name",sep=" & "))
  }
  cat(" & \\multirow{",length(unique(protein.ac(protein.group,
                                                pgt[pgt$reporter.protein==reporter.protein.g,"protein.g"])))+1,
      "}{*}{%\n",sep="")
  tikz.proteingroup(protein.group,reporter.protein.g,show.pos)
  cat("} \\\\ \n")
  for (protein.i in seq_len(ncol(gmp$group.member.peptides))) {
    x = colnames(gmp$group.member.peptides)[protein.i]

    my.protein.info <- my.protein.info(protein.group,x)
    for (ac in unique(my.protein.info$accession)) {
      sel <- my.protein.info$accession == ac
      var.string <- number.ranges(my.protein.info$splicevariant[sel])
      if (show.pos) cat(protein.i,"&")
      cat(paste(sprintf("\\uniprotlink{%s}",sanitize(ac,dash=FALSE)),
          ifelse(is.na(var.string),"",var.string),
          sanitize(unique(my.protein.info$gene_name[sel])),
          sanitize(unique(my.protein.info$protein_name[sel])),"",
          sep=" & "),"\\\\ \n")
          
    }
    human.protein.name <- human.protein.names(my.protein.info)
  } 
  cat("\\end{tabular}\n")

}

tikz.proteingroup <- function(protein.group,reporter.protein.g,show.pos) {

  gmp <- groupMemberPeptides(protein.group,reporter.protein.g,TRUE)
  reporter.sp.sel <- gmp$peptide.info$specificity == "reporter-specific"
  quant.sel <- gmp$peptide.info$n.shared.groups == 1 & 
               gmp$peptide.info$n.shared.proteins == 2
  group.sp.sel <- gmp$peptide.info$specificity == "group-specific" & !quant.sel
  unspecific.sel <- gmp$peptide.info$specificity == "unspecific"
  
  peptide.styles <- rep("us",nrow(gmp$peptide.info))
  peptide.styles[reporter.sp.sel] <- "rs"
  peptide.styles[group.sp.sel] <- "gs"

  gd.proteins <- apply(gmp$group.member.peptides[quant.sel,,drop=FALSE],2,any)
  col.i <- 1
  for (quant.prot.g in names(gd.proteins)[gd.proteins]) {
    if (quant.prot.g != reporter.protein.g) {
      quant.p.sel <- quant.sel & gmp$group.member.peptides[,quant.prot.g]
      peptide.styles[quant.p.sel] <- sprintf("quant peptide %s",colors[col.i])
      if (col.i == length(colors)) {
        col.i <- 1
      } else {
        col.i <- col.i + 1
      }
    }
  }

  n.peptides <- length(reporter.sp.sel)
  max.n.peptides <- 10
  tikz.y <- 0.5
  tikz.x <- 0.5
  tikz.minnodesize <- 0.2

  if (n.peptides > max.n.peptides) {
    tikz.x <- round(tikz.x*max.n.peptides/n.peptides,2)
    tikz.minnodesize <- round(tikz.minnodesize*max.n.peptides/n.peptides,2)
  }
 
  cat(sprintf("\\begin{tikzpicture}[x=%scm,y=%scm,every node/.style={minimum size=%scm}]\n",tikz.x,tikz.y,tikz.minnodesize))
  cat("  \\node at (1,0)[anchor=west] {peptides};\n")

  n.groupmember <- ncol(gmp$group.member.peptides)
  protein.peptides.df <- data.frame(
    i=seq_len(n.groupmember),
    rs=0,
    gs=0,
    us=0)

  for (protein.i in seq_len(n.groupmember)) {
    x = colnames(gmp$group.member.peptides)[protein.i]

    my.protein.info <- my.protein.info(protein.group,x)
    human.protein.name <- human.protein.names(my.protein.info)
    
    name.i <- 1
    table.name.nolink <- human.protein.name$ac_nolink[1]
    nch.tablename <- nchar(table.name.nolink)
    while (name.i < length(human.protein.name$ac_link)) {
      nch.tablename <- nch.tablename + nchar(human.protein.name$ac_nolink[name.i])
      if (nch.tablename < 20) {
        table.name.nolink <- paste(table.name.nolink,
                             human.protein.name$ac_nolink[name.i],sep=",")
      } else {
        table.name.nolink <- paste(table.name.nolink,"\\dots",sep=",")
        name.i <- Inf
      }
      name.i <- name.i + 1
    }

    peptide.idx.sel <- gmp$group.member.peptides[,protein.i]
    protein.peptides.df[protein.i,] <- c(protein.i,
                sum(peptide.idx.sel&reporter.sp.sel),
                sum(peptide.idx.sel&(group.sp.sel|quant.sel)),
                sum(peptide.idx.sel&unspecific.sel))
   
     .print.proteinrow(
        -protein.i,paste(which(peptide.idx.sel),peptide.styles[peptide.idx.sel],sep="/")
     )
   
     if (n.peptides < 15) {
       connect.nodes(-protein.i,which((reporter.sp.sel | group.sp.sel | unspecific.sel | quant.sel)&gmp$group.member.peptides[,protein.i]))
     }
  }

  cat("  \\matrix[ampersand replacement=\\&,matrix anchor=us node.east,anchor=base] at (0,0) {\n",
      "    \\node{}; \\& \\node {rs};  \\& \\node {gs}; \\& \\node (us node){us};  \\\\\n");
  for (protein.i in seq_len(n.groupmember)) {
     if (show.pos) cat(sprintf("    \\node[draw,gray]{%s};",protein.i))
     cat(sprintf("    \\& \\node{%s};\\& \\node{%s};\\& \\node{%s}; \\\\\n",
                 protein.peptides.df[protein.i,"rs"],
                 protein.peptides.df[protein.i,"gs"],
                 protein.peptides.df[protein.i,"us"]))
  }
  cat("  };\n")
  cat("\\end{tikzpicture}\n")

}

.print.proteinrow <- function(protein.idx,peptides.sel) {
  if (length(peptides.sel)>0) {
      cat(sprintf("  \\proteinrow{%s}{%s}{}\n",
                  protein.idx,paste(peptides.sel,collapse=",")))
  }
}

connect.nodes <- function(protein.idx,pep.pos) {
   if (length(pep.pos) == 1) return();
#   message(protein.idx," (",length(pep.pos),"):   ",paste(pep.pos,collapse=","),"\n")
   last_pos = pep.pos[1];
   cat(sprintf("  \\draw (prot%s pep%s)",protein.idx,last_pos))
   for (i in 2:length(pep.pos)) {
      if (pep.pos[i] == (last_pos+1)) {
         cat(" --")
      }
      last_pos <- pep.pos[i]
      cat(sprintf(" (prot%s pep%s)",protein.idx,last_pos))
   }
   cat(";\n")
}


# function adapted from iquantitator
sanitize <- function(str,dash=TRUE) {
  result <- str
  result <- gsub("\\\\", "SANITIZE.BACKSLASH", result)
  result <- gsub("$", "\\$", result, fixed = TRUE)
  if (dash)
    result <- gsub("-", "\\nobreakdash-", result, fixed = TRUE)
  result <- gsub(">", "$>$", result, fixed = TRUE)
  result <- gsub("<", "$<$", result, fixed = TRUE)
  result <- gsub("|", "$|$", result, fixed = TRUE)
  result <- gsub("{", "\\{", result, fixed = TRUE)
  result <- gsub("}", "\\}", result, fixed = TRUE)
  result <- gsub("%", "\\%", result, fixed = TRUE)
  result <- gsub("&", "\\&", result, fixed = TRUE)
  result <- gsub("_", "\\_", result, fixed = TRUE)
  result <- gsub("#", "\\#", result, fixed = TRUE)
  result <- gsub("^", "\\verb|^|", result, fixed = TRUE)
  result <- gsub("~", "\\~{}", result, fixed = TRUE)
  result <- gsub("SANITIZE.BACKSLASH", "$\\backslash$", result, fixed = TRUE)
  return(result)
}<|MERGE_RESOLUTION|>--- conflicted
+++ resolved
@@ -849,12 +849,7 @@
     if (!is.null(compare.to.quant))
       for (ii in seq_along(compare.to.quant)) 
         xls.quant.tbl.tmp=merge(xls.quant.tbl.tmp,compare.to.quant[[ii]],by="ac",
-<<<<<<< HEAD
-                                all.x=TRUE,suffixes=c("",paste(".",names(compare.to.quant)[ii])))
-
-=======
                                 all.x=TRUE,suffixes=c("",paste("###",names(compare.to.quant)[ii])))
->>>>>>> 4bc7bf5d
     xls.quant.tbl.tmp <- xls.quant.tbl.tmp[order(xls.quant.tbl.tmp$i),]
 #        xls.quant.tbl.tmp=merge(xls.quant.tbl.tmp,compare.to.quant[[ii]],by="ac",all.x=TRUE,suffixes=c("",".proteome"))
 
