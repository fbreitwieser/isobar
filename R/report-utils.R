--- conflicted
+++ resolved
@@ -664,14 +664,9 @@
       ## TODO: check that protein table has required columns
 
       if (isTRUE(properties.env$xls.report.format=="long")) {
-<<<<<<< HEAD
-       xls.protein.tbl <-cbind(xls.protein.tbl,
-                               "Channels"=paste(xls.quant.tbl$r2,"/",xls.quant.tbl$r1))
-=======
 
        xls.quant.tbl <-cbind(xls.quant.tbl,
                                "Channels"=paste(xls.quant.tbl.tmp$r2,"/",xls.quant.tbl.tmp$r1))
->>>>>>> 80bad380
 
       }
  
