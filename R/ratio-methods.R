--- conflicted
+++ resolved
@@ -399,29 +399,8 @@
     stop("Ratio correction should be done before summarization! Use proteinRatio with argument before.summarize.f!")
 
   # map from peptides to protein group identifier
+  pnp <- peptideNProtein(protein.group)
   pi <- protein.group@peptideInfo
-<<<<<<< HEAD
-  all.q.prots <- unique(protein.quant.tbl$ac)
-  # TODO: It probably is a better idea to use the protein with the highest spectral count
-  #   as represantative
-  n.quant <- table(protein.quant.tbl[!is.na(protein.quant.tbl[,'lratio']),'ac'])
-  q.protein.acs <- strsplit(all.q.prots,",")
-  pep.to.ac <- sapply(unique(peptide.quant.tbl$peptide),function(pep) {
-                              pep.prots <- pi[pi[,'peptide'] == pep,'protein']
-                              prots.ok <- sapply(q.protein.acs,function(q.prots) any(pep.prots %in% q.prots))
-                              if (sum(prots.ok) == 0) {
-                                message("could not map peptide ",pep,"!")
-                                ac <- "NA"
-                              } else if (sum(prots.ok) > 1) {
-                                n.quant.acs <- n.quant[all.q.prots[prots.ok]]
-                                ac <- names(n.quant.acs)[which.max(n.quant.acs)]
-                                message(pep," matches to multiple ACs: ", paste(all.q.prots[prots.ok],collapse=" & ")," [Using ",ac," with ",n.quant.acs[ac]," quantifications]")
-                              } else {
-                                ac <- all.q.prots[prots.ok]
-                              }
-                              return(ac)
-  })
-=======
   #pnp <- pnp[pnp[,'protein.g'] %in% reporterProteins(protein.group) & ,]
   all.q.prots <- unique(protein.quant.tbl[,'ac'])
   n.quant <- table(protein.quant.tbl[!is.na(protein.quant.tbl[,'lratio']),'ac'])
@@ -451,7 +430,6 @@
 #                              return(ac)
 #  })
 
->>>>>>> 755be912
   peptide.quant.tbl[,'ac'] <- pep.to.ac[peptide.quant.tbl[,'peptide']]
 
   # merged peptide and protein quant table
