###  =========================================================================
### Ratio estimation and ratio distribution functions.
### -------------------------------------------------------------------------
###


### - - - - - - - - - - - - - - - - - - - - - - - - - - - - - - - - - - - - -
### Distribution fit functions
###
# Distributions used are Norm and Cauchy from package 'distr'.
# See class?Norm and class?Cauchy

fitWeightedNorm <- function(x,weights) {
  new("Norm",
      mean=weightedMean(data=x,weights=weights),
      sd=sqrt(weightedVariance(data=x,weights=weights))
  )
}

fitNorm <- function(x,portion=0.75) {
  x <- x[!is.na(x)]
  if (is.null(portion) || (portion <= 0)){
    bp <- boxplot.stats(x,coef=1)
    limit <- 0.5*(abs(bp$stats[1])+abs(bp$stats[5]))
  }
  else
    limit <- quantile(abs(x),prob=portion)
  good <- (x >= -limit) & (x <= limit)
  new("Norm",
      mean=mean(x[good]),
      sd=sd(x[good])
  )
}

fitGumbel <- function(x) {
  gumbel.fit <- function(theta,x){
    -sum(d(Gumbel(loc=theta[1],scale=theta[2]))(x,log=TRUE),na.rm=T)
  }
  good <- !is.na(x) & !is.nan(x)
  theta.start <- c(median(x[good]),IQR(x[good])/2)
  res <- nlminb(theta.start,gumbel.fit,x=x[good])
#                lower=c(-10,1e-20),upper=c(10,10)) 
  new("Gumbel",loc=res$par[1],scale=res$par[2])
}


fitCauchy <- function(x) {
  cauchy.fit <- function(theta,x){
    -sum(dcauchy(x,location=theta[1],scale=theta[2],log=TRUE),na.rm=T)
  }
  good <- !is.na(x) & !is.nan(x)
  theta.start <- c(median(x[good]),IQR(x[good])/2)
  res <- nlminb(theta.start,cauchy.fit,x=x[good],
                lower=c(-10,1e-20),upper=c(10,10)) 
  new("Cauchy",location=res$par[1],scale=res$par[2])
}

fitTd <- function(x) {
  t.fit <- function(theta,x){
    -sum(dt(x,df=theta[1],log=TRUE),na.rm=T)
  }
  good <- !is.na(x) & !is.nan(x)
  theta.start <- c(1) # TODO: find good starting value
  res <- nlminb(theta.start,t.fit,x=x[good])
  new("Td",df=res$par[1])
}



fitNormalCauchyMixture <- function(x) {
  gc.fit <- function(theta,x){
    -sum(log(theta[4]*dcauchy(x,location=theta[1],scale=theta[2])+(1-theta[4])*dnorm(x,mean=theta[1],sd=theta[3])))
  }
  good <- !is.na(x) & !is.nan(x)
  theta.start <- c(median(x[good]),IQR(x[good])/2,mad(x[good]),0.5)
  res <- nlminb(theta.start,gc.fit,x=x[good],
                lower=c(-10,1e-20,1e-20,0),upper=c(10,10,10,1)) 
  d1 <- Cauchy(location=res$par[1],scale=res$par[2])
  d2 <- Norm(mean=res$par[1],sd=res$par[3])
  dd <- UnivarMixingDistribution(d1,d2,mixCoeff=c(res$par[4],1-res$par[4]))
  list(mixture=dd,cauchy=d1,normal=d2)
}

fitGaussianMixture <- function(x,n=500) {
  x <- x[!is.na(x)]
  ## EM Algorithm
  ## Initialization: Guessing parameters
  theta <- list(
                weights = c(0.5,0.5),
                means = c(mean(x),mean(x)),
                sds = c(sd(x)-0.5*sd(x), sd(x)+0.5*sd(x)))

  em.gauss.mixd = function(x0,theta,same.mean=TRUE) {
    N <- length(x0)

    ## Expectation-Step
    ##prob for each datapoint to come from each distr
    p_iks <- do.call(cbind,lapply(seq_along(theta$weights),
                                  function(m) dnorm(x0,theta$means[m],theta$sds[m])*theta$weights[m]))
  
    ## membership weights
    Expectation <- p_iks / rowSums(p_iks)
    sum.weights <- colSums(Expectation)
  
    ## Maximization-Step
    theta$weights <- 1/N * colSums(Expectation) # new weights
    if (!same.mean)
      theta$means <- 1/sum.weights * colSums(Expectation*x0) # weighted mean
    theta$sds <- sqrt(1/sum.weights *
                      colSums(Expectation*(x - matrix(theta$means,byrow=T,nrow=N,ncol=2))^2))
    
    return(theta)
  }

  for(i in seq_len(n)){ theta=em.gauss.mixd(x,theta,same.mean=T) }

  d1 <- Norm(theta$means[1],theta$sds[1])
  d2 <- Norm(theta$means[2],theta$sds[2])
  dd <- UnivarMixingDistribution(d1,d2,mixCoeff=theta$weights)
  return(dd)
}

### - - - - - - - - - - - - - - - - - - - - - - - - - - - - - - - - - - - - -
### estimateRatio generic and functions.
###
setGeneric("estimateRatioNumeric",
           function(channel1, channel2, noise.model, ...)
             standardGeneric("estimateRatioNumeric"))

setGeneric("estimateRatio",
           function(ibspectra, noise.model=NULL,
                    channel1, channel2, protein, peptide,...)
           standardGeneric("estimateRatio") )

## method definitions
setMethod("estimateRatioNumeric",
    signature(channel1="numeric",channel2="numeric",noise.model="NULL"),
    function(channel1,channel2,noise.model=NULL,...) 
      estimateRatioNumeric(channel1,channel2, ...)
      )
 
setMethod("estimateRatioNumeric",
    signature(channel1="numeric",channel2="numeric",noise.model="missing"),
    function(channel1,channel2,summarize.f=median, ...) {
      if (length(channel1) != length(channel2))
        stop("length of channel 1 does not equal length of channel 2")
      if (length(channel1)==0)
        return(c(lratio=NA))
      sel <- !is.na(channel1) & !is.na(channel2) & channel1 > 0 & channel2 > 0
      
      return(c(lratio=summarize.f(log10(channel1[sel])-log10(channel2[sel]))))
    }
)

setMethod("estimateRatioNumeric",signature(channel1="numeric",channel2="numeric",
                                           noise.model="NoiseModel"),
    function(channel1,channel2,noise.model,ratiodistr=NULL,
             variance.function="maxi",
             sign.level=0.05,sign.level.rat=sign.level,sign.level.sample=sign.level,
             remove.outliers=TRUE,outliers.coef=1,outliers.trim=0,n.sample=NULL, 
             method="isobar",fc.threshold=1.3,channel1.raw=NULL,channel2.raw=NULL,
             use.na=FALSE,preweights=NULL) {
      
      if (length(channel1) != length(channel2))
        stop("length of channel 1 does not equal length of channel 2")
      if (!is.null(channel1.raw) && length(channel1) != length(channel1.raw) ||
          !is.null(channel2.raw) && length(channel2) != length(channel2.raw)) 
        stop("length of orig channels [",length(channel1.raw),"] is not the same as channels [",length(channel1),"]")
      
      if (length(channel1)==0) {
        if (method == "isobar")
          return(c(lratio=NA,variance=NA,n.spectra=NA,n.na1=NA,n.na2=NA,
                   p.value.rat=NA,p.value.sample=NA,is.significant=NA))
        else if (method=="libra" | method == "pep")
          return(c(ch1=NA,ch2=NA))
        else if (method=="multiq")
          return(c(lratio=NA,variance=NA,n.spectra=0,isum=NA))
        else if (method=="test"|method=="compare.all")
          return(c(lratio=NA, variance=NA,
                   n.spectra=NA,
                   unweighted.ratio=NA,
                   is.sign.isobar    = NA,
                   is.sign.isobar.ev = NA,
                   is.sign.rat       = NA,
                   is.sign.sample    = NA,
                   is.sign.ttest     = NA,
                   ## is.significant.wttest    = res.isobar$is.significant,
                   is.sign.fc        = NA,
                   is.sign.fc.nw     = NA
                   ))
        else warning("no spectra, unknown method")
      }
      
      sel <- !is.na(channel1) & !is.na(channel2) & channel1 > 0 & channel2 > 0
      sel.notna <- !is.na(channel1) & !is.na(channel2) & channel1 > 0 & channel2 > 0
      ## Implementation of multiq and libra methods
      if (method=="multiq") {
        lratio <- log10(sum(channel1[sel])/sum(channel2[sel]))
        return(c(lratio, variance=NA,n.spectra=length(lratio),
                 isum=sum(channel1[sel]+channel2[sel])))
      }
      if (method=="libra" | method=="pep") {
        return(c(ch1=sum(channel1[sel]),ch2=sum(channel2[sel])))
      }

      i1 <- log10(channel1)
      i2 <- log10(channel2)

      ## Compute all the spectrum ratios and their individual
      ## variance based on the noise model
      log.ratios = i2 - i1

      if (remove.outliers) {
        sel.outliers <- .sel.outliers(log.ratios[sel],outliers.coef,outliers.trim)
        sel[sel.outliers] <- FALSE
      }
      
      # Select non-NA outlier removed spectra
      channel1 <- channel1[sel]
      channel2 <- channel2[sel]
      i1 <- i1[sel]
      i2 <- i2[sel]
      log.ratios <- log.ratios[sel]

      if (is.null(channel1.raw))
        var.i <- variance(noise.model,i1,i2)
      else 
        var.i <- variance(noise.model,
                          log10(channel1.raw[sel]),log10(channel2.raw[sel]))
      
      ## linear regression estimation
      if (method=="lm" || method=="compare.all") {
        res.lm <- .calc.lm(channel1,channel2,sign.level.sample,sign.level.rat,ratiodistr) 
        if (method == "lm") return (res.lm)
      }      

      ## weighted linear regression estimation
      if (method=="weighted lm" || method=="compare.all") {
        res.wlm <- .calc.weighted.lm(channel1,channel2,var.i,sign.level.sample,sign.level.rat,ratiodistr) 
        if (method == "weighted lm") return (res.wlm)
      }      
       
      # First, compute ratios on spectra with intensities for both reporter ions
      lratio.n.var <-
        .calc.weighted.ratio(log.ratios,var.i,variance.function,preweights[sel])
      
      if (method == "ttest" || method == "compare.all") {
        if (length(log.ratios) < 2) p.value <- 1  else p.value <- t.test(log.ratios)$p.value
        res.ttest <- c(
                       lratio=lratio.n.var['lratio'],variance=NA,n.spectra=length(log.ratios),
            p.value=p.value,is.significant=p.value<sign.level)
        if (method != "compare.all") return(res.ttest)
      }
#if (method == "wttest" || method == "compare.all") {
#        p.value <- (length(log.ratios) < 2)? 1 : weighted.t.test(log.ratios,w=weights,weighted.ratio)$p.value
#        res.wttest <- c(
#            lratio=weighted.ratio,variance=NA,n.spectra=length(log.ratios),
#            p.value=p.value,is.significant=p.value<sign.level)
#        if (method != "compare.all") return(res.wttest)
#      }
      if (method == "fc" || method == "compare.all") {
        res.fc <- c(lratio=lratio.n.var['lratio'],variance=NA,
                    n.spectra=length(log.ratios),
                    is.significant=abs(lratio.n.var['lratio'])>log10(fc.threshold))
        ratio.nw <- mean(log.ratios,na.rm=TRUE)
        res.fc.nw <- c(lratio=ratio.nw,variance=NA,n.spectra=length(log.ratios),
            is.significant=abs(ratio.nw)>log10(fc.threshold))
        if (method != "compare.all") return(res.fc)
      }
 
      if (method == "isobar" || method == "compare.all") {
        # Check for channels where one is NA
        sel.ch1na <- is.na(channel1) & !is.na(channel2)
        sel.ch2na <- is.na(channel2) & !is.na(channel1)

        if (use.na) {
          # TODO: stub
          .calc.w.na()
        } # use.na

        weighted.ratio <- as.numeric(lratio.n.var['lratio'])
        calc.variance <- as.numeric(lratio.n.var['calc.variance'])

        res.isobar <- 
          c(lratio=weighted.ratio, variance=calc.variance,
            n.spectra=length(log.ratios),
            n.na1=sum(sel.ch1na),n.na2=sum(sel.ch2na),
            p.value.rat=pnorm(weighted.ratio,mean=0,sd=sqrt(calc.variance),
                              lower.tail=weighted.ratio<0),
            p.value.sample=NA,is.significant=NA)
        
        if (!is.null(ratiodistr)) 
          res.isobar['p.value.sample'] <- 
            p(ratiodistr)(weighted.ratio,lower.tail=weighted.ratio<distr::q(ratiodistr)(0.5))

        if (method=="compare.all") 
          res.isobar['is.significant.ev'] <- 
            (res.isobar['p.value.sample'] <= sign.level.sample) &&
            pnorm(weighted.ratio,mean=distr::q(ratiodistr)(0.5),
                  sd=as.numeric(sqrt(lratio.n.var['estimator.variance'])),
                  lower.tail=weighted.ratio<distr::q(ratiodistr)(0.5)) <= sign.level.rat

        res.isobar['is.significant'] <- 
          (res.isobar['p.value.sample'] <= sign.level.sample) && 
          (res.isobar['p.value.rat'] <= sign.level.rat)

        if (method != "compare.all") return(res.isobar)
      }
      if (method != "compare.all") stop(paste("method",method,"not available"))
        return(c(lratio=weighted.ratio,
                 lratio.lm=as.numeric(res.lm['lratio']),
                 lratio.wlm=as.numeric(res.wlm['lratio']),
                 variance=calc.variance,
                 var.ev=lratio.n.var['estimator.variance'],
                 var.sv=lratio.n.var['sample.variance'],
                 var.lm=as.numeric(res.lm['stderr']**2),
                 var.lm.w=as.numeric(res.wlm['stderr']**2),
                 n.spectra=length(log.ratios),
                 unweighted.ratio=mean(log.ratios,na.rm=TRUE),
                 is.sign.isobar    = as.numeric(res.isobar['is.significant']),
                 is.sign.isobar.ev = as.numeric(res.isobar['is.significant.ev']),
                 is.sign.lm        = as.numeric(res.lm['is.significant']),
                 is.sign.wlm        = as.numeric(res.wlm['is.significant']),
                 is.sign.rat       = as.numeric(res.isobar['p.value.rat']<sign.level),
                 is.sign.sample    = as.numeric(res.isobar['p.value.sample']<sign.level),
                 is.sign.ttest     = as.numeric(res.ttest['is.significant']),
                 ## is.significant.wttest    = res.isobar$is.significant,
                 is.sign.fc        = as.numeric(res.fc['is.significant']),
                 is.sign.fc.nw     = as.numeric(res.fc.nw['is.significant'])
                 ))
    }
)

.calc.lm <- function(channel1,channel2,
                     sign.level.rat,sign.level.sample,ratiodistr) {
  res.lm <- NA
  if (any(!is.na(channel1) & !is.na(channel2))){
    fm <- lm(channel2~channel1+0)
    summary.fm <- summary.lm(fm)$coefficients
    ci <- confint(fm,level=1-sign.level.rat)
    res.lm <- c(lratio=log10(summary.fm[1]),
                ratio=summary.fm[1],
                stderr=summary.fm[2],
                ratio.ci.l=ci[1],
                ratio.ci.u=ci[2])

    if (!is.null(ratiodistr)) {
      rat.neg <- log10(res.lm['ratio']) < distr::q(ratiodistr)(0.5)
      ci[ci < 0] <- 0
      # TODO: fix confidence interval which goes to minus
      #message(paste(ci,collapse=":"))
      lrat.p <- log10(ifelse(rat.neg,ci[2],ci[1]))
      res.lm['p.value'] <- distr::p(ratiodistr)(lrat.p,lower.tail=rat.neg)
      res.lm['is.significant'] <- res.lm['p.value'] < sign.level.sample
    }
  }
  res.lm
}

.calc.weighted.lm <- function(channel1,channel2,var.i,
                              sign.level.rat,sign.level.sample,ratiodistr) {
  res.lm <- NA
  if (any(!is.na(channel1) & !is.na(channel2))){
    fm <- lm(channel2~channel1+0,
             weights=1/var.i)
    summary.fm <- summary.lm(fm)$coefficients
    ci <- confint(fm,level=1-sign.level.rat)
    res.lm <- c(lratio=log10(summary.fm[1]),
                ratio=summary.fm[1],
                stderr=summary.fm[2],
                ratio.ci.l=ci[1],
                ratio.ci.u=ci[2])

    if (!is.null(ratiodistr)) {
      rat.neg <- log10(res.lm['ratio']) < distr::q(ratiodistr)(0.5)
      ci[ci < 0] <- 0
      # TODO: fix confidence interval which goes to minus
      #message(paste(ci,collapse=":"))
      lrat.p <- log10(ifelse(rat.neg,ci[2],ci[1]))
      res.lm['p.value'] <- distr::p(ratiodistr)(lrat.p,lower.tail=rat.neg)
      res.lm['is.significant'] <- res.lm['p.value'] < sign.level.sample
    }
  }
  res.lm
}



.calc.w.na <- function() {
  # Require channel intensity to be outside of the 'NA region'
  sel.ch1na <- sel.ch1na & i2 > quantile(naRegion(noise.model),prob=0.99)
  sel.ch2na <- sel.ch2na & i1 > quantile(naRegion(noise.model),prob=0.99)

  # Set the value of that channel to a rather high one
  val <- quantile(naRegion(noise.model),prob=0.5)

  # Require the ratio to be higher than the previously observed one
  # TODO: handle case when we have no ratio
  if (!is.na(lratio.n.var['lratio'])) {
    if (lratio.n.var['lratio'] < 0) {
      
      sel.ch1na <- sel.ch1na & i2 - val < lratio.n.var['lratio']
      sel.ch2na <- sel.ch2na & val - i1 < lratio.n.var['lratio']
    } else {
      sel.ch1na <- sel.ch1na & i2 - val > lratio.n.var['lratio']
      sel.ch2na <- sel.ch2na & val - i1 > lratio.n.var['lratio']
    }
  }

#  i1[sel.ch1na] <- max(val,i2[sel.ch1na]-10)
#  i2[sel.ch2na] <- max(val,i1[sel.ch2na]-10)
#  i1.raw[sel.ch1na] <- max(val,i2[sel.ch1na]-10)
#  i2.raw[sel.ch2na] <- max(val,i1[sel.ch2na]-10)
  
  i1[sel.ch1na] <- val
  i2[sel.ch2na] <- val
  i1.raw[sel.ch1na] <- i2.raw[sel.ch1na]
  i2.raw[sel.ch2na] <- i1.raw[sel.ch2na]

  sel <- sel.notna | sel.ch1na | sel.ch2na
#  message("ch1na: ",sum(sel.ch1na),"; ch2na: ",sum(sel.ch2na))

  # calculate final ratio
  lratio.n.var <- 
    .calc.weighted.ratio(sel,i1,i2,var.i,
                         remove.outliers,outliers.coef,outliers.trim,
                         variance.function,preweights)
}

.get.ri <- function(ri,ch) {
  if (ch == "ALL")
    rowSums(ri,na.rm=TRUE)
  else if (ch == "AVG")
    apply(ri,1,mean,na.rm=TRUE)
  else
    ri[,ch]
}

.sel.outliers <- function(log.ratio,outliers.coef,outliers.trim=0) {
  # TODO: Weighted outlier removal
  if (outliers.trim == 0) {
    # use box-plot method
    bp <- boxplot.stats(log.ratio,coef=outliers.coef)
    sel.or <- (log.ratio >= bp$stats[1]) & (log.ratio <=bp$stats[5])
  } else {
    # use trim method
    sel.or <- log.ratio > quantile(log.ratio,outliers.trim) & 
              log.ratio < quantile(log.ratio,1-outliers.trim)
  }
  !sel.or
}
                           
.calc.weighted.ratio <- function(log.ratio,variance,
                                 variance.function,preweights=NULL) {
  
  variance <- variance
  preweights <- preweights
  
  weights <- 1/variance
  if (!is.null(preweights))
    weights <- weights*preweights
  sum.weights <- sum(weights)
  weighted.ratio <- weightedMean(log.ratio,weights)

  # variance calculation
  estimator.variance <- 1/sum.weights
  if (length(log.ratio) == 1)
    sample.variance <- estimator.variance^0.75
  else
    if (length(log.ratio) == 2)
      sample.variance <- max(c(weightedVariance(log.ratio,weights,weighted.ratio),
                               estimator.variance^0.75))
    else
      sample.variance <- weightedVariance(log.ratio,weights,weighted.ratio)

  calc.variance <- switch(variance.function,
      maxi = max(estimator.variance,sample.variance,na.rm=T),
      ev = estimator.variance,
      wsv = sample.variance
  )

  return(c(lratio=weighted.ratio,
           estimator.variance=estimator.variance,
           sample.variance=sample.variance,
           calc.variance=calc.variance))
}

estimateRatioForProtein <- function(protein,ibspectra,noise.model,channel1,channel2,
        combine=TRUE,method="isobar",specificity=REPORTERSPECIFIC,quant.w.grouppeptides=NULL,...) {
      if (combine) {
        if (method == "multiq" || method == "libra" || method=="pep") {
          ## first compute peptide ratios, summarize then
          peptide.ratios <-
            estimateRatioForPeptide(peptides(proteinGroup(ibspectra),protein=protein),
                                    ibspectra,noise.model=noise.model,
                                    channel1=channel1,channel2=channel2,
                                    combine=FALSE,method=method)

          if (method == "libra" | method=="pep") {
            # normalize to sum
            sum.i <- peptide.ratios$ch1+peptide.ratios$ch2
            p.ch1 <- peptide.ratios$ch1/sum.i
            p.ch2 <- peptide.ratios$ch2/sum.i
            if (method=="libra") {
              ##remove outliers +2sd
              sd1 <- sd(p.ch1)
              sd2 <- sd(p.ch2)
              
              p.ch1 <- p.ch1[p.ch1 > mean(p.ch1)-2*sd1 & p.ch1 < mean(p.ch1)+2*sd1]
              p.ch2 <- p.ch2[p.ch2 > mean(p.ch2)-2*sd2 & p.ch2 < mean(p.ch2)+2*sd2]
            }
            return(lratio=log10(p.ch2/p.ch1),variance=var(log10(p.ch2/p.ch1)),
                   ch1=p.ch1,ch2=p.ch2)
             
          }
          if (method == "multiq") {
            ## TODO: filtration of peptides with low confidence score
            ## TODO: Dynamic range comp.

            ## weighted average of peptide ratios
            return(c(
              lratio=weightedMean(peptide.ratios$lratio,weights=peptide.ratios$isum),
              variance=var(peptide.ratios$lratio)))
          }

        } else if (method %in% c("isobar","lm","ttest","fc","compare.all")) {
          .call.estimateRatio(protein,"protein",ibspectra,
                             noise.model,channel1,channel2,method=method,
                             specificity=specificity,...)
        } else {
          stop("method ",method," not known")
        }
      } else {
        res <- do.call(rbind,lapply(protein,function(individual.protein) {
             if (individual.protein %in% quant.w.grouppeptides) 
               specificity <- c(GROUPSPECIFIC,specificity)

             .call.estimateRatio(individual.protein,"protein",ibspectra,
                                noise.model,channel1,channel2,method=method,...,
                                specificity=specificity)
            }
        ))
        rownames(res) <- protein
        res
        #res[apply(res,2,!function(r) all(is.na(r))),]
      }
    }

estimateRatioForPeptide <- function(peptide,ibspectra,noise.model,channel1,channel2,combine=TRUE,...) {
      if (combine) {
        r <- .call.estimateRatio(peptide,"peptide",ibspectra,noise.model,
                                 channel1,channel2,...)
      } else {
        if (is.matrix(peptide)) {
          r <- t(apply(peptide,1,function(individual.peptide) 
                  .call.estimateRatio(matrix(individual.peptide,ncol=2),"peptide",ibspectra,noise.model,
                                      channel1,channel2,...)))
        
        } else {
          r <- t(sapply(peptide,function(individual.peptide) 
                        .call.estimateRatio(individual.peptide,"peptide",ibspectra,noise.model,
                                            channel1,channel2,...)))
        }
      }
      attr(r,"input") <- peptide
      return(r)
}


### Handling NULL protein or peptide argument

setMethod("estimateRatio",
          signature(ibspectra="IBSpectra",noise.model="ANY",
                    channel1="missing",channel2="missing",
                    protein="character",peptide="missing"),
          function(ibspectra,noise.model=NULL,protein,val="lratio",summarize=FALSE,combine=TRUE,..) {
            channels <- reporterTagNames(ibspectra)
            if (combine) {
              res <- matrix(NA,nrow=length(channels),ncol=length(channels),dimnames=list(channels,channels))
              for(channel1 in channels)
                for (channel2 in channels) {
                  rat <- estimateRatio(ibspectra,noise.model=noise.model,
                                       channel1=channel1,channel2=channel2,
                                       protein=protein,...)
                  res[channel1,channel2] <- rat[val]
                }
              return(res)
            } else {
              cmbn <- t(combn(channels,2))
              res <- estimateRatio(ibspectra,noise.model=noise.model,
                                   channel1=cmbn[i,1],channel2=cmbn[i,2],
                                   protein=protein,combine=FALSE,...)

              apply(cmbn,1,function(i) 
                    cbind(r1=cmbn[i,1],r2=cmbn[i,2],ac=rownames(res),res))
            }
            }
)


setMethod("estimateRatio",
    signature(ibspectra="IBSpectra",noise.model="ANY",
        channel1="character",channel2="character",
        protein="character",peptide="NULL"),
    function(ibspectra,noise.model,channel1,channel2,protein,peptide=NULL,...) {
        estimateRatio(ibspectra,noise.model,channel1,channel2,protein=protein,...)
    }
)

setMethod("estimateRatio",
    signature(ibspectra="IBSpectra",noise.model="ANY",
              channel1="character",channel2="character",
              protein="NULL",peptide="character"),
    function(ibspectra,noise.model,channel1,channel2,protein=NULL,peptide,...) {
      estimateRatio(ibspectra,noise.model,channel1,channel2,peptide=peptide,...)
    }
)

setMethod("estimateRatio",
    signature(ibspectra="IBSpectra",noise.model="ANY",
              channel1="character",channel2="character",
              protein="NULL",peptide="matrix"),
    function(ibspectra,noise.model,channel1,channel2,protein=NULL,peptide,...) {
      estimateRatio(ibspectra,noise.model,channel1,channel2,peptide=peptide,...)
    }
)

### Calling estimateRatioForPeptide and calcRatioForProtein, resp.
setMethod("estimateRatio",
    signature(ibspectra="IBSpectra",noise.model="ANY",
        channel1="character",channel2="character",
        protein="character",peptide="missing"),
    function(ibspectra,noise.model,channel1,channel2,protein,...) {
        estimateRatioForProtein(protein,ibspectra,noise.model,channel1,channel2,...)
    }
)

setMethod("estimateRatio",
    signature(ibspectra="IBSpectra",noise.model="ANY",
              channel1="character",channel2="character",
              protein="missing",peptide="character"),
    function(ibspectra,noise.model,channel1,channel2,peptide,...) {
      estimateRatioForPeptide(peptide,ibspectra,noise.model,channel1,channel2,...)
    }
)

setMethod("estimateRatio",
    signature(ibspectra="IBSpectra",noise.model="ANY",
              channel1="character",channel2="character",
              protein="missing",peptide="matrix"),
    function(ibspectra,noise.model,channel1,channel2,peptide,...) {
      estimateRatioForPeptide(peptide,ibspectra,noise.model,channel1,channel2,...)
    }
)

### Helper function to estimateRatioNumeric
.call.estimateRatio <- function(x,level,ibspectra,noise.model,
                                channel1,channel2,
                                specificity=REPORTERSPECIFIC,modif=NULL,
                                n.sample=NULL,groupspecific.if.same.ac=FALSE,
                                use.precursor.purity=FALSE,do.warn=TRUE,...) {
  allowed.channels <- c(reporterTagNames(ibspectra),'AVG','ALL')
  if (is.null(channel1) || is.null(channel2))
    stop("channel1 and channel2 must not be NULL, but one of [",paste(allowed.channels,collapse=", "),"] !")
  #if (length(channel1) == 0 || length(channel1) > 1 || length(channel2) == 0 || length(channel2) > 1)
  #  stop("channel1 and channel2 must be of length one! Lengths: [",length(channel1),",",length(channel2),"]")
  if (!all(channel1 %in% allowed.channels) || !all(channel2 %in% allowed.channels))
    stop("channel1 and channel2 must be one of the reporter names: \n\t",paste(allowed.channels,collapse=", "),".")
  
  if (length(channel1) > 1 || length(channel2) > 1) {
    res  <- c()
    for (c1 in channel1) {
      for (c2 in channel2) {
        res <- rbind(res,data.frame(channel1=c1,channel2=c2,
                                    t(as.data.frame(.call.estimateRatio(x,level,ibspectra,noise.model,channel1=c1,channel2=c2,
                                                                        specificity,modif,n.sample,groupspecific.if.same.ac,
                                                                        use.precursor.purity,do.warn=do.warn,...))),
                                    stringsAsFactors=FALSE))
      }
    }
    rownames(res) <- NULL
    return(res)
  }
  if (level=="protein")
    sel <- spectrumSel(ibspectra,protein=x,specificity=specificity,do.warn=do.warn,
                       modif=modif,groupspecific.if.same.ac=groupspecific.if.same.ac)
  if (level=="peptide") 
    sel <- spectrumSel(ibspectra,peptide=x,modif=modif,do.warn=do.warn)
  
  ri <- reporterIntensities(ibspectra)[sel,,drop=FALSE]
  ri.raw <- reporterData(ibspectra,element="ions_not_normalized")[sel,,drop=FALSE]
  if (use.precursor.purity && .SPECTRUM.COLS['PRECURSOR.PURITY'] %in% colnames(fData(ibspectra)))
    precursor.purity <- fData(ibspectra)[sel,"precursor.purity"]
  else
    precursor.purity <- NULL

  ## TODO: implement n.sample
  i1 <- .get.ri(ri,channel1)
  i2 <- .get.ri(ri,channel2)

  if (is.null(ri.raw)) {
    estimateRatioNumeric(channel1=i1,channel2=i2,noise.model=noise.model,...,preweights=precursor.purity)
  } else {
    estimateRatioNumeric(channel1=i1,channel2=i2,noise.model=noise.model,...,preweights=precursor.purity,
                  channel1.raw=.get.ri(ri.raw,channel1),
                  channel2.raw=.get.ri(ri.raw,channel2))
  }
}


getMultUnifPValues <- function(product,pvals=NULL,n=NULL){
  
  if (is.null(n))
    return(NULL)
  
  if (!is.null(pvals))
    if (n == length(pvals))
      product <- prod(pvals)
    else
      return(NULL)
  
  if (n == 1)
    return(product)
  
  s <- 1
  for (i in 1:(n-1))
    s <- s + (-log(product))^i/factorial(i)
  product*s
  
} # getMultUnifPValues


getMultUnifDensity <- function(x,n=NULL){
  
  if (is.null(n))
    return(NULL)
  if (n == 1)
    return(1)
  
  i <- n-1
  (-log(x))^i/factorial(i)
  
} # getMultUnifDensity


### - - - - - - - - - - - - - - - - - - - - - - - - - - - - - - - - - - - - -
### proteinRatios generic and function.
###

## combn.matrix generates pairwise combinations 
##  of the values in 'x':
##  - all against all (using combn, methd="global")
##  - all combinations across classes (method="interclass")
##     used when computing ratios class A against class B
##  - all combinations within classes (method="intraclass")
##     used when computing a intra-class ratio distribution 
##     for estimation of biological variability
##  - method "versus.class": all combinations against class vs
##  - method "verus.channel": all combinations against channel vs
combn.matrix <- function(x,method="global",cl=NULL,vs=NULL) {
  if (method != "global" & is.null(cl))
    stop("No class labels cl provided.")
  if (method != "global" & !is.character(cl)) {
    warning("Class labels should be of type character - using as.character to convert.")
    cl <- as.character(cl)
  }
  if (method != "global" & length(cl) != length(x))
    stop(sprintf("cl argument does not have the same length as x (cl: %s, x: %s).",
                 length(cl),length(x)))

  if (!is.null(vs) && !is.character(vs))
    vs <- as.character(vs)

  # create a combn matrix with all combinations of channels to consider 
  if (method == "versus.class" || method == "versus.channel") {
    if (is.null(vs)) stop("vs argument may not be null when method is versus")
    if (method == "versus.channel") {
      if (!vs %in% x) stop("vs argument must be one of [",paste(x,collapse=", "),"]")
      pos <- which(x==vs)
      cmbn <- rbind(vs,x[-pos])
      if (!is.null(cl)) {
        vs.class <- cl[pos]
        cmbn <- rbind(cmbn,vs.class,cl[-pos])
      }
    }
    if (method == "versus.class") {
      if (!all(vs %in% cl)) stop("vs argument must be one of [",paste(cl,collapse=", "),"]")
      if (is.null(cl)) stop("class labels must be given with method versus.class")
      pos <- which(cl==vs)
      cmbn <- rbind(x[pos],rep(x[-pos],each=length(pos)))
      cmbn <- rbind(cmbn,vs,rep(cl[-pos],each=length(pos)))

    }
  } else if (method == "global") {
    cmbn <- combn(x,2) # take all combinations
    if (!is.null(cl))
      cmbn <- rbind(cmbn,combn(cl,2))
  } else {
    x <- x[!is.na(cl)]
    cl <- cl[!is.na(cl)]
    t <- table(cl)[unique(cl)]

    if (method == "intraclass") {
      if (length(t[t==1]) > 0)
        warning("Some class labels are not repeated - ",
                "those are ignored in intraclass ratios.")
          
      cmbn <- do.call(cbind,lapply(names(t)[t>1],
                                    function(xx) rbind(combn(x[which(cl==xx)],2),class1=xx,class2=xx)))
      
    } else if (method == "interclass") {
      if (length(t) == 1) {
        warning("Cannot compute interclass ratios when there is only one class - taking ratios vs ALL")
        cmbn <- matrix(c(x,rep("ALL",length(x))),nrow=2,byrow=TRUE)
      } else {
        cmbn <- matrix(nrow=4,ncol=0)
        for (name in names(t)) {
          pos=which(cl==name);posn=which(cl!=name);
          for (i in pos) 
            for (j in posn) {
              cc <- c(x[i],x[j],cl[i],cl[j])
              if (ncol(cmbn) > 0 &
                  any(apply(cmbn,2,function(xx) identical(rev(cc[1:2]),xx[1:2]))))
                next;
              cmbn <- cbind(cmbn,cc)
            }
        }
      }
    } else {
      stop(paste("method",method,"not implemented."))
    }
  }
  if (nrow(cmbn) == 2) rownames(cmbn) <- c("r1","r2")
  else if (nrow(cmbn) == 4) rownames(cmbn) <- c("r1","r2","class1","class2")
  return(cmbn)
}

## create a table with all protein ratios
combn.protein.tbl <- function(ibspectra,noise.model,ratiodistr,
                              proteins=NULL,cmbn,peptide=NULL,modif=NULL,
                              symmetry=FALSE,reverse=FALSE,variance.function="maxi",...) {
  
  ratios <- do.call(rbind,apply(cmbn,2,function(x) {
    if (reverse)
      if (length(x) == 4)
        x <- x[c(2,1,4,3)]
      else
        x <- rev(x)

    r <- estimateRatio(ibspectra=ibspectra,noise.model=noise.model,
                       channel1=x[1],channel2=x[2],protein=proteins,
                       peptide=peptide,modif=modif,
                       ratiodistr=ratiodistr,variance.function=variance.function,...)
    if (class(r)=="numeric") {
      r <- t(r)
      rownames(r) <- "prot1"
    }
    df <- as.data.frame(r,stringsAsFactors=FALSE)
    if (is.null(rownames(r))) {
      print(head(df))
      #stop("no row.names present!!")
    }
    df$ac <- rownames(df)

    if (is.matrix(attr(r,"input")))
      df <- cbind(as.data.frame(attr(r,"input"),stringsAsFactors=FALSE),df)
    
    #rownames(df) <- paste(df$ac,paste(x[2],x[1],sep=":"),sep="_")
    rownames(df) <- NULL
    df$r1 <- x[1]
    df$r2 <- x[2]
    if (length(x) == 4) {
      df$class1 <- x[3]
      df$class2 <- x[4]
    }
    return(df)
  }))
  ratios <- ratios[order(ratios$ac,ratios$r1,ratios$r2),]
  
  if (symmetry) {
    ratios.inv <- ratios
    ratios.inv[,'lratio'] <- -ratios.inv[,'lratio']
    r1 <- ratios.inv[,'r1']
    ratios.inv[,'r1'] <- ratios.inv[,'r2']
    ratios.inv[,'r1'] <- r1
    ratios <- rbind(ratios,ratios.inv)
  }
  return(ratios)  
}


peptideRatios <- function(ibspectra,...,protein=NULL,peptide=peptides(proteinGroup(ibspectra))) {
  proteinRatios(ibspectra,...,proteins=protein,peptide=peptide)
}

<<<<<<< HEAD
ratiosReshapeWide <- function(quant.tbl,grouped.cols=TRUE,vs.class=NULL,sep=".",cmbn=NULL) {
=======
ratiosReshapeWide <- function(quant.tbl,grouped.cols=TRUE,vs.class=NULL,sep=".",cmbn=NULL,short.names=FALSE) {
>>>>>>> 28d41f84
  attrs <- attributes(quant.tbl)

  if (!is.null(cmbn)) {
    sel <- paste(quant.tbl$r1,quant.tbl$r2) %in% paste(cmbn[1,],cmbn[2,])
    quant.tbl <- quant.tbl[sel,]
  }
  classes.unique <- "class1" %in% colnames(quant.tbl) &&
                    !any(is.na(quant.tbl$class1)) && !any(is.null(quant.tbl$class1)) && 
                    all(table(unique(quant.tbl[,c("r1","class1")])$class1)==1) &&
                    all(table(unique(quant.tbl[,c("r2","class2")])$class2)==1)

  if (!is.null(vs.class)) {
    if (!any(quant.tbl[,"class1"]==vs.class)) stop("vs.class set to ",vs.class,", but it is not present in quant table")
<<<<<<< HEAD
    if (length(vs.class)==1)
=======
    if (length(vs.class)==1 && short.names)
>>>>>>> 28d41f84
      quant.tbl$comp <- paste(quant.tbl$class2)
    else 
      quant.tbl$comp <- paste(quant.tbl$class2,quant.tbl$class1,sep="/")

    quant.tbl <- subset(quant.tbl,class1 %in% vs.class)
  } else {
    if (classes.unique) {
      quant.tbl$comp <- paste(quant.tbl$class2,quant.tbl$class1,sep="/")
    } else {
      quant.tbl$comp <- paste(quant.tbl$r2,quant.tbl$r1,sep="/")
    }
  }
  quant.tbl  <- quant.tbl[,-(c(which(colnames(quant.tbl) %in% c("r1","r2","class1","class2"))))]
  v.names <- c("lratio","variance","n.spectra","p.value.rat","p.value.sample","is.significant","sd","n.na1","n.na2")
  v.names <- v.names[v.names %in% colnames(quant.tbl)]
  if ("n.pos" %in% colnames(quant.tbl)) v.names <- c(v.names,"n.pos")
  if ("n.neg" %in% colnames(quant.tbl)) v.names <- c(v.names,"n.neg")
  timevar <- "comp"
  idvar <- colnames(quant.tbl)[!colnames(quant.tbl) %in% c(timevar,v.names)]

  res <- reshape(quant.tbl,v.names=v.names,idvar=idvar,timevar=timevar,direction="wide",sep=sep)
  if (grouped.cols) {
    col.order <- c(idvar,
                   unlist(lapply(v.names,function(n) grep(n,colnames(res),fixed=TRUE,value=TRUE))))
    res <- res[,col.order]
  }
  for (a in names(attrs)) 
    if (!a %in% c("row.names","names","class")) attr(res,a) <- attrs[[a]]
  res
}

proteinRatios <-
  function(ibspectra,noise.model,
           reporterTagNames=NULL,
           proteins=reporterProteins(proteinGroup(ibspectra)),peptide=NULL,
           cl=classLabels(ibspectra),
           combn.method="global",symmetry=FALSE,
           summarize=FALSE,summarize.method="mult.pval",
           min.detect=NULL,strict.sample.pval=TRUE,strict.ratio.pval=TRUE,orient.div=0,
           sign.level=0.05,sign.level.rat=sign.level,sign.level.sample=sign.level,
           ratiodistr=NULL,variance.function="maxi",
           combine=FALSE,p.adjust=NULL,reverse=FALSE,
           combn=NULL,...) {

    if ((!is.null(proteins) && !is.null(peptide)) ||
        (is.null(proteins) && is.null(peptide)))
      stop("supply either protein or peptides!")      
    
    if (!is.null(p.adjust) && !p.adjust %in% p.adjust.methods)
      stop("p.adjust parameter must be one of '",paste(p.adjust.methods,collapse="','"),"'")
    
    #if (summarize && combn.method=="interclass" && length(unique(cl[!is.na(cl)])) != 2)
    #  stop("Usage of inter-class ratios with summarize when having more than two classes is not supported ATM, sorry.",
    #       " class labels: ",paste(cl,collapse=", "))

    if (is.null(reporterTagNames)) reporterTagNames <- reporterTagNames(ibspectra)
    if (is.null(cl) && is.null(combn)) stop("please supply class labels as argument cl or a combn matrix")

    if (is.null(combn))
      combn <- combn.matrix(reporterTagNames,combn.method,cl)

    if (ncol(combn) < 1) 
      stop("No possible combination for reporters [",paste(reporterTagNames,sep=","),"]",
           " w/ classes [",paste(cl,sep=","),"] and combn.method ",combn.method," possible.",
           " summarize=",ifelse(summarize,"TRUE","FALSE"))
    
    ratios <- combn.protein.tbl(ibspectra,noise.model,ratiodistr,proteins,combn,
                                peptide=peptide,symmetry=symmetry,reverse=reverse,
                                variance.function=variance.function,combine=combine,...)

    if (summarize) {
      if (combn.method=="global")
        stop("summarization not meaningful with combn.method='global'. ",
             "Use combn.method='intraclass' or combn.method='interclass' to use ratios in or between classes.")

      #n.combination <- length(unique(combn[1,]))
      n.combination <- table(combn["class1",],combn["class2",])
      if (max(n.combination) < 2)
        stop("Summarize=TRUE makes no sense with only one combination, set summarize to FALSE or class labels differently.")

      if (is.null(min.detect))
        min.detect <- n.combination
      
      df <- summarize.ratios(ratios,summarize.method,min.detect,n.combination,
                             strict.sample.pval,strict.ratio.pval,orient.div,
                             sign.level,sign.level.rat,sign.level.sample,
                             variance.function=variance.function,
                             ratiodistr=ratiodistr)

      attributes(df) = c(attributes(df),list(
          classLabels=cl,combn.method=combn.method,symmetry=symmetry,
          summarize=TRUE,summarize.method=summarize.method,
          min.detect=min.detect,
          strict.sample.pval=strict.sample.pval,
          strict.ratio.pval=strict.ratio.pval,
          orient.div=orient.div,
          sign.level.rat=sign.level.rat,
          sign.level.sample=sign.level.sample,
          ratiodistr=ratiodistr,
          variance.function=variance.function,
          combine=combine,p.adjust=p.adjust,reverse=reverse))

      return(df)
    } else {

      if (!is.null(p.adjust)) {
        stop("p.adjust argument is not working")
        ##ratios$p.value.rat <- p.adjust(ratios$p.value.rat,p.adjust)
      }

      attributes(ratios) = c(attributes(ratios),list(
          classLabels=cl,combn.method=combn.method,symmetry=symmetry,
          sign.level.rat=sign.level.rat,sign.level.sample=sign.level.sample,
          ratiodistr=ratiodistr,variance.function=variance.function,
          combine=combine,p.adjust=p.adjust,reverse=reverse))


      ratios
    }      
}

summarize.ratios <-
  function(ratios,summarize.method="mult.pval",min.detect=NULL,n.combination=NULL,strict.sample.pval=TRUE,
           strict.ratio.pval=TRUE,orient.div=0,
           sign.level=0.05,sign.level.rat=sign.level,sign.level.sample=sign.level,
           variance.function="maxi",ratiodistr=NULL,p.adjust=NULL) {

    if (!is.null(p.adjust) && !p.adjust %in% p.adjust.methods)
      stop("p.adjust parameter must be one of '",paste(p.adjust.methods,collapse="','"),"'")
    if (!summarize.method  %in% c("mult.pval","mean"))
      stop("Implemented summarize.methods: mult.pval, mean. Please choose one of them instead of ",summarize.method,".")
    if (!all(c("class1","class2") %in% colnames(ratios)))
      stop("ratios must specify classes w/ columns class1 and class2!")

    classes <- unique(ratios[,c("class1","class2")])
    
    if (is.null(n.combination)) {
      cc <- unique(ratios[c("r1","r2","class1","class2"),])
      n.combination <- table(cc["class1",],cc["class2",])
    }
    if (is.null(min.detect))
      min.detect <- n.combination

    mean.r <- ifelse(is.null(ratiodistr),0,distr::q(ratiodistr)(0.5))
    if (summarize.method == "mult.pval") {
#      usable <- ratios$p.value.rat <= orient.p.value & !is.na(ratios$lratio)
#      val.acs <- unique(ratios$ac[usable])
      
      result <- do.call(rbind,lapply(unique(ratios$ac),function(ac) {
        ac.sel.1 <- (ratios$ac==ac) & !is.na(ratios$lratio)
        do.call(rbind,lapply(seq_len(nrow(classes)),function(class_i) {
          class1 <- classes[class_i,1]
          class2 <- classes[class_i,2]
          print(n.combination)
          print(classes)
          print(class1)
          print(class2)
          n.combination.c <- ifelse(is.matrix(n.combination),n.combination[class1,class2],n.combination)
          min.detect.c <- ifelse(is.matrix(min.detect),min.detect[class1,class2],min.detect)
          ac.sel <-ac.sel.1 & ratios$class1 == class1 & ratios$class2 == class2
          if (!any(ac.sel)) {
            ## no data for ac
            return(list(ac=ac,lratio=NA,variance=NA,
                              n.spectra=0,n.pos=0,n.neg=0,
                              p.value.rat=1,p.value.sample=1,
                              is.significant=FALSE,r1=class1,r2=class2))
          }
          
          n.pos <- sum(ratios$lratio[ac.sel]>mean.r,na.rm=T)
          n.neg <- sum(ratios$lratio[ac.sel]<mean.r,na.rm=T)
          is.pos <- (n.pos > n.neg && n.neg <= orient.div)
          is.neg <- (n.neg > n.pos && n.pos <= orient.div)

          ## ratio summarization
          good.sel <- ac.sel
          if (!strict.ratio.pval) {
            ## take only positive/negative spectra for ratio summarization
            if (is.pos) 
              good.sel <- good.sel & ratios$lratio>mean.r
            if (is.neg)
              good.sel <- good.sel & ratios$lratio<mean.r
          }

          ac.ratios <- ratios$lratio[good.sel]
          ac.vars <- ratios$variance[good.sel]
          
          sample.var <- weightedVariance(ac.ratios,weights=1/ac.vars)
          estim.var <- 1/sum(1/ac.vars)
          
          variance <- switch(variance.function,
                             maxi = max(estim.var,sample.var,na.rm=T),
                             ev = estim.var,
                             wsv = sample.var
                             )  
          lratio <- weightedMean(ac.ratios,weights=1/ac.vars)
          
          if (is.null(ratiodistr))
            return(list(ac=ac,lratio=lratio,variance=variance,
                              n.spectra=min(ratios$n.spectra[ac.sel]),
                              n.pos=n.pos,n.neg=n.neg,p.value.rat=NA,p.value.sample=NA,
                              is.significant=NA,r1=class1,r2=class2))

          ## p-value computation
          p.value.rat <-
            pnorm(lratio,mean=mean.r,sd=sqrt(variance),lower.tail=lratio<mean.r)

          if (!is.null(p.adjust)) {
            p.value.rat <- p.adjust(p.value.rat,p.adjust)
          }
          
          product.p.vals <-
            prod(p(ratiodistr)(ac.ratios,lower.tail=n.neg>n.pos))
        
          if (strict.sample.pval) {
            p.value.sample <- getMultUnifPValues(product.p.vals*0.5^(n.combination.c-sum(ac.sel)),n=n.combination.c)
          } else {
            p.value.sample <- getMultUnifPValues(product.p.vals,
                                                 n=sum(ac.sel))
          }

          ## significance
          is.significant <- (p.value.sample <= sign.level.sample) &&
            (p.value.rat <= sign.level.rat) &&
            (sum(ac.sel) >= min.detect.c) &&
            (is.pos | is.neg)

          return(list(ac=ac,lratio=lratio,variance=variance,
                      n.spectra=min(ratios$n.spectra[ac.sel]),
                      n.pos=n.pos,n.neg=n.neg,
                      p.value.rat=p.value.rat,p.value.sample=p.value.sample,
                      is.significant=is.significant,r1=class1,r2=class2))
        }))
      }))
      
      return(do.call(rbind,apply(result,1,as.data.frame,stringsAsFactors=FALSE)))
      
    } else if (summarize.method=="mean") {
      do.call(rbind,lapply(unique(ratios$ac),function(ac) {
        ac.sel <- (ratios$ac==ac) & !is.na(ratios$lratio)
        if (!any(ac.sel)) {
            return(data.frame(ac=ac,lratio=NA,stringsAsFactors=FALSE))
        }
        return(data.frame(ac=ac,lratio=mean(ratios$lratio[ac.sel]),stringsAsFactors=FALSE))

      }))

    } else {
      stop (paste("summarize method",summarize.method,"not implemented."))
    }
  }<|MERGE_RESOLUTION|>--- conflicted
+++ resolved
@@ -893,11 +893,7 @@
   proteinRatios(ibspectra,...,proteins=protein,peptide=peptide)
 }
 
-<<<<<<< HEAD
-ratiosReshapeWide <- function(quant.tbl,grouped.cols=TRUE,vs.class=NULL,sep=".",cmbn=NULL) {
-=======
 ratiosReshapeWide <- function(quant.tbl,grouped.cols=TRUE,vs.class=NULL,sep=".",cmbn=NULL,short.names=FALSE) {
->>>>>>> 28d41f84
   attrs <- attributes(quant.tbl)
 
   if (!is.null(cmbn)) {
@@ -911,11 +907,7 @@
 
   if (!is.null(vs.class)) {
     if (!any(quant.tbl[,"class1"]==vs.class)) stop("vs.class set to ",vs.class,", but it is not present in quant table")
-<<<<<<< HEAD
-    if (length(vs.class)==1)
-=======
     if (length(vs.class)==1 && short.names)
->>>>>>> 28d41f84
       quant.tbl$comp <- paste(quant.tbl$class2)
     else 
       quant.tbl$comp <- paste(quant.tbl$class2,quant.tbl$class1,sep="/")
