### =========================================================================
### IBSpectra objects
### -------------------------------------------------------------------------
###
### Class definition.

setClass("IBSpectra",
         contains = "eSet",
         representation(
             proteinGroup = "ProteinGroup",
             reporterTagNames = "character",
             reporterTagMasses = "numeric",
             isotopeImpurities ="matrix",
             log = "matrix",
             "VIRTUAL"),
         prototype = 
            prototype(log=matrix(c(format(Sys.time(), "%F %T %Z"),"IBSpectra Log"),
                                 ncol=2,
                                 dimnames=list("init",c("Timestamp","Message"))))
)

setClass("iTRAQSpectra",
    contains = "IBSpectra",
    representation("VIRTUAL")
)

setClass("iTRAQ4plexSpectra",
    contains = "iTRAQSpectra",
    prototype = prototype(
        reporterTagNames = as.character(114:117),
        reporterTagMasses = c(114.1112,115.1083,116.1116,117.1150),
        isotopeImpurities = matrix(1/100*c(
                c( 92.90,  5.90,  0.20,  0.00 ),
                c(  2.00, 92.30,  5.60,  0.10 ),
                c(  0.00,  3.00, 92.40,  4.50 ),
                c(  0.00,  0.10,  4.00, 92.30 )),
            nrow=4,byrow=TRUE)
    )
)

setClass("iTRAQ8plexSpectra",
    contains = "iTRAQSpectra",
    prototype = prototype(
      reporterTagNames = as.character(c(113:119,121)),
      reporterTagMasses = c(113.1078,114.1112,115.1082,116.1116,
                         117.1149,118.1120,119.1153,121.1220),
      isotopeImpurities = diag(nrow=8)
    )
)

setClass("TMTSpectra",
    contains = "IBSpectra",
    representation("VIRTUAL")
)

setClass("TMT2plexSpectra",
    contains = "TMTSpectra",
    prototype = prototype(
      reporterTagNames = c("126","127"),
      reporterTagMasses = c(126.127725,127.131079),
      isotopeImpurities = diag(nrow=2)
    )
)

setClass("TMT6plexSpectra",
    contains = "TMTSpectra",
    prototype = prototype(
      reporterTagNames = as.character(126:131),
      reporterTagMasses = c(126.127725,127.131079,128.134433,
                         129.137787,130.141141,131.138176),
       isotopeImpurities = diag(nrow=6)
       )
    )


### - - - - - - - - - - - - - - - - - - - - - - - - - - - - - - - - - - - - -
### Validity.
###

.valid.IBSpectra.slots <- function(object) {
    n <- length(object@reporterTagNames)
    if (length(object@reporterTagMasses) != n) 
        stop("[IBSpectra: validation] Slot reportMasses [",length(object@reporterTagMasses),"]",
             " has different length then reporterTagNames [",n,"]!")
    if (!all(dim(object@isotopeImpurities) == n))
        stop("[IBSpectra: validation] isotopeImpurities has dimensions ",
             paste(dim(object@isotopeImpurities),collapse="x"),"!",
             " Expected is ",n,"x",n,".")
    
    return(TRUE)
}

.valid.IBSpectra <- function(object) {
	.valid.IBSpectra.slots(object)
}

setValidity("IBSpectra",.valid.IBSpectra)


### - - - - - - - - - - - - - - - - - - - - - - - - - - - - - - - - - - - - -
### Definitions.
###

# Definition of column names corresponding to spectrum,
# peptide, and protein level data.

.PEAKS.COLS <- c(MASSFIELD="X%s_mass",IONSFIELD="X%s_ions")

.ID.COLS <- c(SEARCHENGINE="search.engine",SCORE="score")

.PTM.COLS <- c(PEPSCORE='pepscore',PEPPROB='pepprob',SEQPOS='seqpos',SITEPROBS='site.probs')

.SPECTRUM.COLS <- c(PEPTIDE="peptide",MODIFSTRING="modif",CHARGE="charge",
                   THEOMASS="theo.mass",EXPMASS="exp.mass",
                   PARENTINTENS="parent.intens",RT="retention.time",
<<<<<<< HEAD
                   SPECTRUM="spectrum",.ID.COLS,USEFORQUANT="use.for.quant",
                   .PTM.COLS)
=======
                   SPECTRUM="spectrum",PRECURSOR.PURITY="precursor.purity",
                   SCANS.FROM="scans.from",SCANS.TO="scans.to",
                   RAWFILE="raw.file",NMC="nmc",DELTASCORE="deltascore",
                   SCANS="scans",MASSDELTA.ABS="massdelta.abs",MASSDELTA.PPM="massdelta.ppm",
                   .ID.COLS)
>>>>>>> 86cc5887

.PEPTIDE.COLS <- c(PROTEINAC="accession",STARTPOS="start.pos",
                  REALPEPTIDE="real.peptide")

.PROTEIN.COLS <- c(PROTEINAC="accession",PROTEINAC_CONCISE="accessions",
                   NAME="name",PROTEIN_NAME="protein_name",
                   GENE_NAME="gene_name",ORGANISM="organism")

.ROCKERBOX.COLS <- c(PROTEINAC="accession",STARTPOS="start.pos",MODIFSTRING="modif",
                     QN="mascot.query.number",RANK="rank",SCANS="scan.number.s.",RT="retention.time",
                     RAWFILE="raw.file",PEPTIDE="sequence", "phosphosequence",NMC="miscleavages",
                     SCORE="score",DELTASCORE="deltascore",PHOSPHO.DELTASCORE="phospho_deltascore",
                     EXPMASS="peptide.mr",MASSDELTA.ABS="mass.delta..abs.",MASSDELTA.PPM="mass.delta..ppm.",
                     ROCKERBOX_MOD="modifications",PROTEINACS="all.protein.matches",SPECTRUM="scan.title")


### - - - - - - - - - - - - - - - - - - - - - - - - - - - - - - - - - - - - -
### Constructor and readIBSpectra.
###

setMethod("initialize","IBSpectra",
    function(.Object,data=NULL,data.ions=NULL,data.mass=NULL,
             proteinGroupTemplate=NULL,fragment.precision=NULL,
             assayDataElements=list(),allow.missing.columns=FALSE,
             write.excluded.to=NULL,...) { 
      if (is.null(data)){
        callNextMethod(.Object,...)
      } else {

        reporterTagNames <- reporterTagNames(.Object)

        data <- .factor.to.chr(data)

        SC <- .SPECTRUM.COLS[.SPECTRUM.COLS %in% colnames(data)]
        PC <- .PROTEIN.COLS[.PROTEIN.COLS %in% colnames(data)]

        # check for neccesarray columns
        missing.cols = c()
        for (col in c('SPECTRUM','PEPTIDE'))
          if (!is.element(.SPECTRUM.COLS[col],SC))
            missing.cols <- c(missing.cols,.SPECTRUM.COLS[col])
        for (col in c('PROTEINAC'))
          if (!is.element(.PROTEIN.COLS[col],PC))
            missing.cols <- c(missing.cols,.PROTEIN.COLS[col])
        if (is.null(data.ions) || is.null(data.mass)) {
          reagentfields <- c(sprintf(.PEAKS.COLS['MASSFIELD'],reporterTagNames),
                             sprintf(.PEAKS.COLS['IONSFIELD'],reporterTagNames))
          if (!all(reagentfields %in% colnames(data))) {
            missing.cols <- c(missing.cols,
                              reagentfields[!reagentfields %in% colnames(data)])
          }
        }

        # handle missing columns
        if (length(missing.cols) > 0) {
            msg <- paste("not all required columns in data, the following are missing: \n\n\t",
                     paste(missing.cols,collapse="\n\t"))
            if (allow.missing.columns) {
                warning(msg)
                data[,missing.cols] <- NA
            } else {
                stop(msg)
            }
        }
        
        # Substitute I with L (indistinguishable by Masspec)
        data[,.PEPTIDE.COLS['REALPEPTIDE']] <- data[,SC['PEPTIDE']]
        data[,SC['PEPTIDE']] <- gsub("I","L",data[,SC['PEPTIDE']])
        
        # Merge identifications (of different search engines)
        if (SC['SEARCHENGINE'] %in% colnames(data) &&
            length(unique(data[,SC['SEARCHENGINE']])) > 1 &&
            any(colnames(data)==.ID.COLS['SCORE'])) {
          # put all coherent spectrum-peptide matches together
          data[,SC['SEARCHENGINE']] <-
            paste(data[,SC['SEARCHENGINE']],data[,SC['SCORE']])
          data[,SC['SCORE']] <- NULL
          SC <- SC[-which(SC==SC['SCORE'])]
          
          columns <- c(.PROTEIN.COLS['PROTEINAC'],.PEPTIDE.COLS['STARTPOS'],
                       SC[c('SPECTRUM','PEPTIDE','MODIFSTRING')])
          data  <- ddply(data,as.character(columns),function(d) 
              data.frame(d[1,setdiff(colnames(d),SC['SEARCHENGINE'])],
                         search.engine=paste(d[,SC['SEARCHENGINE']],collapse="|"),
                         stringsAsFactors=FALSE))

          ##data <- data[data[,SC['SPECTRUM']] %in% data.sc[,SC['SPECTRUM']],]
        }
        
        ## Merge identifications (of same search engine)
        if ('SCORE' %in% names(SC)) {

          columns <- as.character(SC[c('SPECTRUM','PEPTIDE','MODIFSTRING')])
          ## spectrum peptide hits are the same, but they might have different scores:
          ##  could be due to non-deterministic scores
          data  <- ddply(data,columns,function(d) {
                         if (nrow(d)==1) return(d)
                         res <- unique(d[,SC[-which(names(SC)=='SCORE')]])
                         if (nrow(res)==1) {
                           score <- max(d[,SC['SCORE']],na.rm=TRUE)
                           d[,SC['SCORE']] <- max(d[,SC['SCORE']],na.rm=TRUE)
                         } else {
                           ## divergent identifications, handled at a later point
                         }
                         return(unique(d))
                       })
        }
        
        data.sc <- unique(data[,SC])
        # Check for divergent identifications of spectra
        if (any(duplicated(data.sc[,SC['SPECTRUM']]))) {
          dupl.spectra <- .get.dupl.n.warn(data.sc,SC['SPECTRUM'],write.to=write.excluded.to)
          #dupl.spectra <- .get.dupl.n.warn(data.sc[,SC[c("SPECTRUM","PEPTIDE","MODIFSTRING")]],SC['SPECTRUM'])
          # problem: different values in any column - what info should you choose??
          data <- data[!data[,SC['SPECTRUM']] %in% dupl.spectra,]
        }
        
        # create ProteinGroup
        if (.PEPTIDE.COLS['STARTPOS'] %in% colnames(data)) {
            PROTEINGROUP.COLS <- c(SC[c('SPECTRUM','PEPTIDE')],
                                   .PEPTIDE.COLS['STARTPOS'],
                                   .PROTEIN.COLS['PROTEINAC'])
        } else {
            PROTEINGROUP.COLS <- c(SC[c('SPECTRUM','PEPTIDE')],
                                   .PROTEIN.COLS['PROTEINAC'])
        }
        proteinGroup <-
          ProteinGroup(unique(data[,PROTEINGROUP.COLS]),
                       template=proteinGroupTemplate)
        
        if (is.null(assayDataElements))
          assayDataElements <- list()
          
        # featureData: only keep 'spectrum columns'
        # assayData: create mass and ions matrices
        if (is.null(data.ions) || is.null(data.mass)) {
          reagentfields.mass <- sprintf(.PEAKS.COLS['MASSFIELD'],reporterTagNames)
          reagentfields.ions <- sprintf(.PEAKS.COLS['IONSFIELD'],reporterTagNames)
          data <- unique(data[,c(SC,reagentfields.mass,reagentfields.ions)])
          rownames(data) <- data[,SC['SPECTRUM']]
          assayDataElements$mass <- as.matrix(data[,reagentfields.mass])
          assayDataElements$ions <- as.matrix(data[,reagentfields.ions])
          dimnames(assayDataElements$mass) <- list(data$spectrum,reporterTagNames)
          dimnames(assayDataElements$ions) <- list(data$spectrum,reporterTagNames)
        } else {
          data <- unique(data[,SC])
          rownames(data) <- data[,SC['SPECTRUM']]
          
          if (is.null(rownames(data.ions)) || is.null(rownames(data.mass)))
            stop("provide spectrum ids as rownames for data.ions and data.mass")
          if (!identical(rownames(data.ions),rownames(data.mass)))
            stop("data.ions and data.mass do not have identical rownames!")
          for (elem in assayDataElements) {
            if (is.null(rownames(elem)))
              stop("provide rownames for all assayDataElements")
            if (!identical(rownames(elem),rownames(data.ions)))
              stop("all assayDataElements must have the same rownames")
            if (!identical(dim(data.ions),dim(elem)))
              stop("all assayDataElemetns must have the same dim")
          }
          colnames(data.ions) <- reporterTagNames
          colnames(data.mass) <- reporterTagNames
          assayDataElements$ions <- data.ions
          assayDataElements$mass <- data.mass
          
          if (!identical(rownames(data),rownames(data.ions))) {
            id.n.quant <- intersect(rownames(data),rownames(data.mass))
            id.not.quant <- setdiff(rownames(data),rownames(data.mass))
            quant.not.id <- setdiff(rownames(data.mass),rownames(data))
            
            if (length(quant.not.id) > 0)
              warning(length(quant.not.id)," spectra could not be mapped from quant to id: ",
                      paste(quant.not.id[1:min(length(quant.not.id),10)],collapse=";"))
            if (length(id.not.quant) > 0)
              warning(length(id.not.quant)," spectra could not be mapped from id to quant: ",
                      paste(id.not.quant[1:min(length(id.not.quant),10)],collapse=";"))

            na.matrix <- matrix(NA,nrow=nrow(data),ncol=ncol(data.mass),
                                dimnames=list(rownames(data),colnames(data.mass)))

            for (elem in names(assayDataElements)) {
              tmp <- na.matrix
              tmp[id.n.quant,] <- assayDataElements[[elem]][id.n.quant,]
              assayDataElements[[elem]] <- tmp
            }
          }
        }

        # filter based on fragment precision
        if (!is.null(fragment.precision)) {
          reporterMasses <- reporterTagMasses(.Object)
          min.masses <- reporterMasses - fragment.precision/2
          max.masses <- reporterMasses + fragment.precision/2
          for (i in seq_len(nrow(assayDataElements$mass))) {
            bad.mass <- assayDataElements$mass[i,]<min.masses |  assayDataElements$mass[i,] > max.masses
            if (any(bad.mass,na.rm=TRUE)) {
              for (elem in names(assayDataElements)) {
                assayDataElements[[elem]][i,bad.mass] <- NA
              }
            }
          }
        }

        assayDataElements$ions[which(assayDataElements$ions==0)] <- NA
        assayDataElements$mass[which(assayDataElements$mass==0)] <- NA
        if (all(apply(is.na(assayDataElements$mass),2,all))) stop("all masses are NA")
        if (all(apply(is.na(assayDataElements$ions),2,all))) stop("all intensities are NA")

        if (!.SPECTRUM.COLS['USEFORQUANT'] %in% colnames(data)) {
          # not perfect yet - better: set spectra of peptides shared between groups to FALSE
          #                            and spectra with no values
          data[,.SPECTRUM.COLS['USEFORQUANT']] <- TRUE
          #data[,.SPECTRUM.COLS['USEFORQUANT']] <- !apply(is.na(assayDataElements$ions),1,all)
        }

        nn <- .SPECTRUM.COLS %in% colnames(data)
        fdata <- data[,colnames(data) %in% .SPECTRUM.COLS]

        VARMETADATA=data.frame(
          labelDescription = 
          c(PEPTIDE='peptide sequence',
            MODIFSTRING='modifications of peptide',
            CHARGE='peptide charge state',
            THEOMASS='theoretical peptide mass',
            EXPMASS='experimental peptide mass',
            PARENTINTENS='parent ion intensity',
            RT='retention time',SPECTRUM='spectrum title',
            PRECURSOR.PURITY="precursor purity",
            SCANS.FROM="scans from",SCANS.TO="scans to",
            RAWFILE="raw file",NMC="nmc",DELTASCORE="deltascore",
            SCANS="scans",MASSDELTA.ABS="massdelta (abs)",MASSDELTA.PPM="massdelta (ppm)",
            SEARCHENGINE='protein search engine',
            SCORE='protein search engine score',
            USEFORQUANT='use spectrum for quantification',
            PEPSCORE='PhosphoRS pepscore',PEPPROB='PhosphoRS pepprob',
            SEQPOS='PTM seqpos',SITEPROBS='PhosphoRS site.probs'
            ),row.names=.SPECTRUM.COLS)
	    
        featureData <- new("AnnotatedDataFrame",data=fdata,
            varMetadata=VARMETADATA[nn,,drop=FALSE])
	   
        assayData=do.call(assayDataNew, assayDataElements, envir=parent.frame())
        
        ## create ibspectra object
        callNextMethod(.Object,
            assayData=assayData,
            featureData=featureData,
            proteinGroup=proteinGroup,
            reporterTagNames=reporterTagNames,...)
      }
    }
)

setGeneric("readIBSpectra", function(type,id.file,peaklist.file,...)
           standardGeneric("readIBSpectra"))
setMethod("readIBSpectra",
          signature(type="character",id.file="character",peaklist.file="missing"),
    function(type,id.file,...) {
      new(type,data=do.call(rbind,lapply(id.file,read.table,header=T,sep="\t")),...
      )
    }
)

## TODO: log is not returned
.read.idfile <- function(id.file,id.format=NULL,decode.titles=TRUE,log=NULL) {
  data <- unique(do.call("rbind",lapply(id.file,function(f) {
    
    if (is.null(id.format)) {
      if (grepl(".mzid$",f,ignore.case=TRUE)) 
        id.format.f <- "mzid"
      else if (grepl(".ibspectra.csv$",f,ignore.case=TRUE) ||
               grepl(".id.csv$",f,ignore.case=TRUE))
        id.format.f <- "ibspectra.csv"
      else if (grepl(".peptides.csv$",f)) 
        id.format.f <- "rockerbox"
      else
        stop(paste("cannot parse file ",f," - cannot deduce format based on extenstion (it is not ibspectra.csv, id.csv or mzid). Please provide id.format to readIBSpectra",sep=""))          
    } else {
      id.format.f <- id.format
    }
    
    if (id.format.f == "ibspectra.csv") {
      data <- read.table(f,header=T,stringsAsFactors=F,sep="\t")
      log <- rbind(log,c("identification file [id.csv]",f))
    } else if (id.format.f == "mzid") {
      data <- read.mzid(f)
      log <- rbind(log,c("identification file [mzid]",f))
    } else if (id.format.f == "rockerbox") {
      data.r <- read.table(f,header=T,stringsAsFactors=F,sep="\t")
      if (!"scan.title" %in% colnames(data.r))
        stop("no scan.title column in ",f,"; please use a Rockerbox version >= 2.0.6")

      ## transform modification (TODO)
      data.r$modif <- data.r$modifications
      ## end transform
      
      ## transform 'all.peptide.matches' to ac and start.pos
      split.acs <- strsplit(data.r$all.protein.matches,"; ")
      names(split.acs) <- data.r$all.protein.matches
      ac.n.startpos <- ldply(split.acs,function(x) {
        y <- do.call(rbind,strsplit(x,split="\\[|\\]"))
        start.pos <- sapply(strsplit(y[,2],"-",fixed=TRUE),
                            function(z) if(all(!is.na(as.numeric(z))) && length(z) == 2) as.numeric(z[1])
                            else stop("not numeric"))
        data.frame(accession=y[,1],start.pos=start.pos)  
      })
      data.r <- merge(data.r,ac.n.startpos,by.x="all.protein.matches",by.y=".id")
      data.r$all.protein.matches <- NULL
      ## end transform

      sel <- names(.ROCKERBOX.COLS) %in% names(c(.SPECTRUM.COLS,.PEPTIDE.COLS))
      data <- data.r[,.ROCKERBOX.COLS[sel]]
      colnames(data) <- c(.SPECTRUM.COLS,.PEPTIDE.COLS)[names(.ROCKERBOX.COLS)[sel]]
      
    } else {
      stop(paste("cannot parse file ",f," - format [",id.format.f,"] not known.",sep=""))
    }
    return(data)
  })
  ))
  if (decode.titles) {
    data[,.SPECTRUM.COLS['SPECTRUM']] <- unlist(lapply(data[,.SPECTRUM.COLS['SPECTRUM']],URLdecode))
  }
  data[,.SPECTRUM.COLS['SPECTRUM']] <- .trim(data[,.SPECTRUM.COLS['SPECTRUM']])
  return(data)

}

##' readIBSpectra - read IBSpectra object from files
##'
##' <details>
##' @title 
##' @param type [character] IBSpectra type
##' @param id.file [character] file of format ibspectra.csv or
##' mzid. If format is ibspectra.csv, it may also contain quantitative
##' information, and peaklist.file is not required.
##' @param peaklist.file [character] file in MGF format containing
##' quantitative information (m/z and intensity pairs). If NULL,
##' quantitative information is expected to reside in id.file.
##' @param proteinGroupTemplate [ProteinGroup object] uses certain
##' protein grouping as template. Useful when comparing multiple
##' experiments.
##' @param mapping.file [character] CSV file which maps spectrum
##' titles from peaklist file to those of id file. Usefule when
##' quantitative and identification information reside in different
##' but corresponding spectra. E.g. HCD-CID dissociation
##' @param mapping [named character] column number or name for
##' 'peaklist' and 'id' spectra.
##' @param mapping.file.readopts 
##' @param peaklist.format 
##' @param id.format 
##' @return IBSpectra object of type 
##' @author Florian P Breitwieser
setMethod("readIBSpectra",
          signature(type="character",id.file="character",peaklist.file="character"),
    function(type,id.file,peaklist.file,
             proteinGroupTemplate=NULL,
             mapping.file=NULL,mapping=c(peaklist="even",id="odd"),
             mapping.file.readopts=list(header=TRUE,stringsAsFactors=FALSE,sep=","),
             id.file.domap=NULL,annotate.spectra.f=NULL,
             peaklist.format=NULL,id.format=NULL,fragment.precision=NULL,fragment.outlier.prob=NULL,
             decode.titles=TRUE,scan.lines=0) {
      
      log <- data.frame(key=c(),message=c())

      ## get identified spectra
      data <- .read.idfile(id.file,id.format,decode.titles=decode.titles,log)

      ## mapping
      mapping.quant2id <- data.frame()
      if (!is.null(mapping.file)) {
        m.names <- names(mapping)
        if (!all(c("peaklist","id") %in% m.names)) {
          stop("readIBSpectra/mapping must be a named vector with the",
               " names peaklist and id.")
        }

        res <- lapply(mapping.file,function(f) {
          mapping.file.readopts$file <- f
          do.call(read.table,mapping.file.readopts)
          })
        mapping.quant2id <- do.call(rbind,res)
        cn <-  colnames(mapping.quant2id)
        ## TODO: Add warning if mapping is not in colnames
        colnames(mapping.quant2id)[cn == mapping['id']] <- 'id'
        colnames(mapping.quant2id)[cn == mapping['peaklist']] <- 'peaklist'
        log <- rbind(log,data.frame(rep("mapping file",length(mapping.file)),mapping.file,stringsAsFactors=FALSE))
        if (!is.null(id.file.domap)) {
          data.m <- .read.idfile(id.file.domap,id.format,decode.titles=decode.titles,log)
          map.spectrum <- mapping.quant2id[,"id"]
          names(map.spectrum) <- mapping.quant2id[,"peaklist"]
          data.m[,"spectrum"] <- map.spectrum[data.m[,"spectrum"]]
          data <- rbind(data,data.m)
        }
      }
      
      # all identified spectrum titles
      id.spectra <- unique(data[,.SPECTRUM.COLS['SPECTRUM']])

      intensities <- list(ions=NULL,mass=NULL,spectrumtitles=NULL)
      for (peaklist.f in peaklist.file) {
        peaklist.format.f <- peaklist.format
        if (is.null(peaklist.format.f)) {
          if (grepl(".mgf$",peaklist.f,ignore.case=TRUE))peaklist.format.f <- "mgf"
          else if (grepl(".mcn$",peaklist.f,ignore.case=TRUE))peaklist.format.f <- "mcn"
          else
            stop(paste("cannot parse file ",peaklist.f," - cannot deduce format (mgf or mcn)",sep=""))          

        }

        if (tolower(peaklist.format.f) == "mgf") {

          if (nrow(mapping.quant2id) > 0) {
            ## for HCD/CID method, a mapping from identification
            ## to quantitation spectra is neccessary
            intensities.f <- 
              .read.mgf.quant2id(peaklist.f,mapping.quant2id,id.spectra,
                                 type=type,
                                 fragment.precision=fragment.precision,
                                 prob=fragment.outlier.prob)
            
          } else {
            intensities.f <- .read.mgf(peaklist.f,type,spectra=id.spectra,
                                       fragment.precision=fragment.precision,
                                       prob=fragment.outlier.prob,scan.lines=scan.lines)
          }
          if (nrow(intensities.f$ions) == 0) { stop("only NA data in ions/mass") }
          intensities$spectrumtitles <- 
            c(intensities$spectrumtitles,intensities.f$spectrumtitles)
          intensities$ions <- rbind(intensities$ions,intensities.f$ions)
          intensities$mass <- rbind(intensities$mass,intensities.f$mass)
        } else {
          if (tolower(peaklist.format.f) == "mcn") {
            if (type != "iTRAQ4plexSpectra")
              stop("mcn format (iTracker) only supports iTRAQ 4plex spectra!")
            mcn.i <- read.table("itraqdta/i-Tracker.mcn",sep=",",skip=2,
                                colClasses=c("character","character",
                  "numeric","numeric","numeric","numeric",rep("NULL",36)),
                col.names=c("spectrum","spectrum.t","114","115","116","117",rep("",36)),
                check.names=FALSE)
            intensities$spectrum.titles <- c(intensities$spectrumtitles,mcn.i$spectrum)
            intensities$ions <- c(intensities$ions,as.matrix(mcn.i[,3:6]))
            intensities$mass <- c(intensities$mass,
                matrix(rep(114:117,nrow(mcn.i)),nrow=nrow(mcn.i),byrow=TRUE))
          }
        }
      }
      ## TODO: check that all identified spectra are present in intensities
      if (is.function(annotate.spectra.f)) {
        data <- annotate.spectra.f(data,id.file,peaklist.file)
      }
      
      new(type,data=data,data.mass=intensities$mass,data.ions=intensities$ions)
    }
)

.read.mgf.quant2id <- function(peaklist.f,mapping.quant2id,id.spectra,...) {
  mapped.spectra.pl <-
    mapping.quant2id$peaklist[ mapping.quant2id$id %in%
                                  id.spectra]

  write(mapped.spectra.pl,file='id_spectra.csv')
  .stopiflengthnotequal(id.spectra,mapped.spectra.pl,
                        "not all identified spectra could be matched!\n",
                        "\tx ... identified spectra\n",
                        "\ty ... mapped spectra\n")
  
  intensities.f <- .read.mgf(peaklist.f,...)
  spectra.map <- .as.vect(mapping.quant2id,"id","peaklist")

  .stopiflengthnotequal(intensities.f$spectrumtitles,
                        spectra.map[intensities.f$spectrumtitles],
                        "not all spectra could be matched!\n",
                        "\tx ... spectra with quant info\n",
                        "\ty ... identified spectra\n")
  
  intensities.f$spectrumtitles <- spectra.map[intensities.f$spectrumtitles]
  rownames(intensities.f$ions) <- intensities.f$spectrumtitles
  rownames(intensities.f$mass) <- intensities.f$spectrumtitles
  return(intensities.f)
}

.get.dupl.n.warn <- function(df,col,msg="ibspectra",write.to=NULL) {
  dupl <- .all.duplicate.rows(df,col)
  if (!is.null(write.to))
    write.table(dupl,file=write.to,row.names=FALSE,sep="\t")
  dupl.msg <- paste(apply(dupl,1,paste,collapse="; "),collapse="\n\t")
  warning(sprintf("%s> divergent identifications in %s spectra [%s ids]:\n\t%s",
			  msg,length(unique(dupl[,col])),nrow(dupl),dupl.msg))
  return(unique(dupl[,col]))
}


### READ MzID
read.mzid <- function(f) {
  library(XML)
  doc <- xmlInternalTreeParse(f)
  ns=c(x="http://psidev.info/psi/pi/mzIdentML/1.0")

  message("mapping")
  searchdatabase.mapping <- data.frame(
    ref=xpathSApply(doc,"/x:mzIdentML/x:DataCollection/x:Inputs/x:SearchDatabase",
      xmlGetAttr,name="id",namespaces=ns),
    name=xpathSApply(doc,"/x:mzIdentML/x:DataCollection/x:Inputs/x:SearchDatabase",
      xmlGetAttr,name="name",namespaces=ns),stringsAsFactors=FALSE
  )
   
  peptide.mapping <- data.frame(
      ref=xpathSApply(doc,"/x:mzIdentML/x:SequenceCollection/x:Peptide",
        xmlGetAttr,name="id",namespaces=ns),
      peptide.seq=xpathSApply(doc,
        "/x:mzIdentML/x:SequenceCollection/x:Peptide/x:peptideSequence",
        xmlValue,namespaces=ns),
      modification=xpathSApply(doc,"/x:mzIdentML/x:SequenceCollection/x:Peptide",
        fun=function(pep) {
          pep.length <- nchar(xpathSApply(pep,"x:peptideSequence",xmlValue,namespaces=ns))
          modif.df <- data.frame(
            location=as.numeric(xpathSApply(pep,"x:Modification",
              xmlGetAttr,name="location",namespaces=ns)),
            name=xpathSApply(pep,"x:Modification/x:cvParam[@cvRef='UNIMOD']",xmlGetAttr,name="name",namespaces=ns),
            stringsAsFactors=FALSE)
          modif.tmp <- rep("",pep.length+2)
          modif.tmp[modif.df$location+1] = modif.df$name
          return(paste(modif.tmp,collapse=":"))
        },namespaces=ns),stringsAsFactors=FALSE)
    
  protein.mapping <- data.frame(
      ref=xpathSApply(doc,"/x:mzIdentML/x:SequenceCollection/x:DBSequence",
        xmlGetAttr,name="id",namespaces=ns),
      accession=xpathSApply(doc,"/x:mzIdentML/x:SequenceCollection/x:DBSequence",
        xmlGetAttr,name="accession",namespaces=ns),
      sdb.ref=xpathSApply(doc,"/x:mzIdentML/x:SequenceCollection/x:DBSequence",
        xmlGetAttr,name="SearchDatabase_ref",namespaces=ns),
                                stringsAsFactors=FALSE)
  
  message("spectrum mapping")
  records.spectrumIdentifications <- 
    do.call(rbind,xpathSApply(doc,"/x:mzIdentML/x:DataCollection/x:AnalysisData/x:SpectrumIdentificationList/x:SpectrumIdentificationResult",
              namespaces=ns,
              fun=function(sir) {
    ## _SpectrumIdentificationResult_ #
    ## All identification from searching one spectrum
    spectrum.id <- xmlGetAttr(sir,"spectrumID")
    spectrum.title <- xpathSApply(sir,"x:cvParam[@name='spectrum title']",xmlGetAttr,name='value',namespaces=ns)

    ## get spectrum identifications which pass threshold
    #if (length(siis) > 1) stop(paste("more than one SpectrumIdentificationItems for spectrum ",spectrum.title))
    siis <- xpathApply(sir,"x:SpectrumIdentificationItem[@passThreshold='true' and @rank='1']",namespaces=ns,fun=function(sii) {
      ## _SpectrumIdentificationItem_ #
      ## An identification of a single peptide of a specturm.
      ## Only take the one which passes the threshold.

      attr.s <- xmlAttrs(sii)
      pep.mapping <- peptide.mapping[peptide.mapping[,"ref"] == attr.s['Peptide_ref'],]
 
    spectrum.df <-
      data.frame(
                 spectrum=spectrum.title,
                 search.engine = "Mascot",
                 score         = xpathSApply(sii,"x:cvParam[@name='mascot:score']",xmlGetAttr,name="value",namespaces=ns),
                 peptide.ref   = attr.s['Peptide_ref'],
                 peptide       = pep.mapping[,"peptide.seq"],
                 modif         = pep.mapping[,"modification"],
                 theo.mass     = attr.s['calculatedMassToCharge'],
                 exp.mass      = attr.s['experimentalMassToCharge'],
                 stringsAsFactors=FALSE)
#rm(attr.s)
    pe.df <- do.call(rbind,xpathApply(sii,"x:PeptideEvidence",namespaces=ns,
          fun=function(pe) {
     attr.e <- xmlAttrs(pe)
     data.frame(
                 peptide.ev.id=attr.e["id"],
                 peptide.ev.start=attr.e["start"],
                 peptide.ev.end=attr.e["end"],
                 peptide.ev.nmc=attr.e["missedCleavages"])
    }))
    if (nrow(spectrum.df)>1) stop("spectrum df nrow > 1 - might be a problem")
    spectrum.df <- cbind(pe.df,spectrum.df)
    return (spectrum.df)
  })
  }
  ))

  # TODO: check memory leaks

  message("protein mapping")
  records.proteinDetections <- do.call(rbind,xpathApply(doc,
    "/x:mzIdentML/x:DataCollection/x:AnalysisData/x:ProteinDetectionList/x:ProteinAmbiguityGroup",
    namespaces=ns,
    fun=function(pag) {
    ## apply on ProteinAmbiguityGroup
    do.call(rbind,xmlApply(pag,function(pdh) {
      ## apply on ProteinDetectionHypothesis
      data.frame(dbseq.ref=xmlGetAttr(pdh,"DBSequence_ref"),
        peptide.ev.id=
          as.character(getNodeSet(pdh,"x:PeptideHypothesis/@PeptideEvidence_Ref",namespaces=ns))
    )}))
  }))

  free(doc)
  
  merge(records.spectrumIdentifications,records.proteinDetections,by="peptide.ev.id")
}

## read.mgf
.parse.spectrum <- function(input,reporterMasses,fragment.precision,recordNo) { 
  firstChar = substr(input,1,1);
  sel.numeric = firstChar == 1 & substr(input,4,4) == ".";
  sel.alpha = firstChar %in% c("P","T")
      
  d <- unlist(strsplit(input[sel.alpha],"="))
  d1 <- d[seq(2,length(d),by=2)]
  names(d1) <-d[seq(1,length(d),by=2)]
      
  spectrumTitles[recordNo,] <<- d1[c("TITLE","PEPMASS")]
# TODO: do not take closest but most intense peak?
      
  if (any(sel.numeric)) {
    mzi <- do.call("rbind",strsplit(input[sel.numeric],"\\s"))[,1:2]
    if (!is.null(nrow(mzi))) {
      mzi.mass <- as.numeric(mzi[,1])
      mzi.ions <- as.numeric(mzi[,2])
      if (length(mzi.mass)>0) {
        lapply(seq_along(reporterMasses),
               function(i) {
                 m <- abs(mzi.mass-reporterMasses[i])
                 pos <- which(m == min(m))
                 if (length(pos) > 0 & m[pos] < fragment.precision/2) {
                   observedMasses[recordNo,i] <<- mzi.mass[pos]
                   observedIntensities[recordNo,i] <<- mzi.ions[pos]
                 }
               }
               )
      }
    }
  }
}

##' .read.mgf: read isobaric reporter tag masses and intensities from MGFs
##'
##' MGF files list m/z and intensities for each spectrum. .read.mgf
##' extracts m/z and intensity pairs of masses corresponding to isobaric
##' tag masses (within a fragment precision).
##' @title 
##' @param filename [character] file name of one or multiple files in MGF format
##' @param type [character] denoting IBSpectra class - used to get
##'             reporter masses and reporter names.
##' @param spectra [character vector] if defined, only export spectra whose TITLE
##'                is listed. Speeds up the function when only identified spectra
##'                are of interest.
##' @param fragment.precision [numeric] take m/z-intensity pairs whose m/z value are
##'                          in a range of +/- fragment.precision/2 of 'true' mass.
##' @param prob [numeric] Filter out m/z-intensitiy values with the prob/2 most
##'             unprecise m/z values on both sides.
##' @param substitute.dta [boolean] internal. replace TITLEs: s/.dta.[0-9]*$/.dta/
##' @return list(ions, mass, spectrumtitles)
##' @author Florian P Breitwieser
.read.mgf <- function(filename,type,spectra=NULL,fragment.precision=0.05,
                      prob=NULL,substitute.dta=FALSE,check.id.ok=FALSE,
                      scan.lines=0) {
  if (is.null(fragment.precision)) { fragment.precision=0.05 }
  message("  reading mgf file ",filename,
          " [fragment precision: ",fragment.precision,"]")

  ## get reporter masses and names from type
  .Object <- new(type)
  reporterMasses <- .Object@reporterTagMasses
  reporterTagNames <- .Object@reporterTagNames
  nReporter <- length(reporterMasses)
  min.mass <- min(reporterMasses)-fragment.precision/2
  max.mass <- max(reporterMasses)+fragment.precision/2
  
  ## read (and concatenate if multiple) mgf files
  input <- c()
  for (f in filename) {
    con <- file(f,'r')
    if (scan.lines > 0) {
      while(length(f.input <- readLines(con, n=scan.lines)) > 0){
        input <- c(input,grep("^[A-Z]|^1[12][0-9]\\.",f.input,value=T))
      }
    } else {
      input <- c(input,readLines(con))
    }
    close(con)
  }
  if (substitute.dta)
    input <- sub(".dta.*$",".dta",input)
  
  ## index mgf file content: positions of BEGIN and END IONS
  begin_ions <- which(input=="BEGIN IONS")
  end_ions <- which(input=="END IONS")
  if (length(begin_ions) != length(end_ions))
    stop("mgf file is errorneous, non-matching number",
         " of BEGIN IONS and END IONS tags");

  bnd <- data.frame(begin=begin_ions,
                    end=end_ions)
  
  if (!is.null(spectra)) {
    ## filtering to take only spectra defined in spectra
    ## all.titles <- .trim(sapply(strsplit(grep("TITLE",input,value=T),"="),function(x) x[2] )) # not efficient
    all.titles <- .trim(substring(grep("^TITLE=",input,value=TRUE),7))
    if (length(all.titles) != nrow(bnd)) {
      # sanity check that each spectrum has a title
      stop("title not specified for all spectra!");
    }

    spectra.to.take <- all.titles %in% spectra

    if (sum(spectra.to.take) ==0) {
      stop("No identified spectrum is found in MGF file.\n",
           "  TITLEs in MGF [1:",length(all.titles),"]: \n\t",
           paste(all.titles[1:2],collapse=", "),", ...\n",
           "  identified spectra [1:",length(spectra),"]: \n\t",
           paste(spectra[1:2],collapse=", "),", ...\n")
    }
    bnd <- bnd[spectra.to.take,]
  }
  bnd$recordNo = seq_len(nrow(bnd))
  nSpectra <- nrow(bnd)
  message(nSpectra," spectra")

  ## create list with all spectra (header+mass list) as entries
  all.spectra <- apply(bnd,1,function(x) input[x[1]:x[2]])
  rm(input)

  ## if all spectra are of equal length, apply returns a matrix
  ##  convert to list
  if (is.matrix(all.spectra)) 
    all.spectra <- split(all.spectra,col(all.spectra))
  
  ## extract information from each spectrum
  result <- do.call(rbind,lapply(all.spectra,function(x) {
    header <- .strsplit_vector(x[grep("^[A-Z]",x)],"=")
    numbers <- do.call(rbind,strsplit(x[grep("^1..\\.",x)],"\\s"))
    mzi.mass <- as.numeric(numbers[,1])
    
    rr <- c(title=header["TITLE"])
    
    sel <- mzi.mass > min.mass & mzi.mass < max.mass
    if (any(sel)) {
      mzi.mass <- mzi.mass[sel]
      mzi.ions <- as.numeric(numbers[sel,2])

      rr <- c(rr,do.call(c,lapply(reporterMasses,function(y) {
        m <- abs(y-mzi.mass)
        pos <- which(m == min(m))
      
        if (length(pos) > 0 & m[pos] < fragment.precision/2)
          return(c(mzi.mass[pos],mzi.ions[pos]))
        else
          return(c(NA,NA))
      }))) 
    } else {
      rr <- c(rr,rep(NA,nReporter*2))
    }
    return(rr)
  }))
  rm(all.spectra)
  if (length(result) == 0 || nrow(result) == 0) {
    stop("error reading MGF file - could not parse masses and intensities.\n",
         "Check the mapping id <-> peaklist.")
  }
 
  mass <- apply(result[,seq(from=2,to=ncol(result),by=2)],2,as.numeric)
  ions <- apply(result[,seq(from=3,to=ncol(result),by=2)],2,as.numeric)
     
  ## only select spectra with itraq masses detected
  sel = apply(mass,1,function(x) any(!is.na(x)))
      
  if (!any(sel)) {
    stop("No values could be extracted from MGF ",filename,"\n",
         "with fragment precision ",fragment.precision,".\n")
  }

  if (!is.null(prob) && prob > 0) {
    ## boundaries: remove extreme outliers of mass spectrum
    ##  to test: another quantile.type might be more appropriate for small datasets
    bnd <- apply(mass[sel,],2,quantile,probs=c(prob*0.5,1-prob*0.5),na.rm=TRUE)
    sel.prob <- !is.na(mass) & (mass < matrix(bnd[1,],byrow=T,nrow=nrow(mass),ncol=ncol(mass)) |
                                mass > matrix(bnd[2,],byrow=T,nrow=nrow(mass),ncol=ncol(mass)))

    ions[sel.prob] <- NA
    mass[sel.prob] <- NA
    message("mass boundaries:\n\t",
            paste(colnames(mass),sprintf("%.5f : %.5f",bnd[1,],bnd[2,]),sep="\t",collapse="\n\t"))
  }

  ions <- ions[sel,,drop=FALSE]
  mass <- mass[sel,,drop=FALSE]
 
  spectrumtitles <- .trim(result[sel,1])
  dimnames(ions) <- list(spectrumtitles,reporterTagNames)
  dimnames(mass) <- list(spectrumtitles,reporterTagNames)
  rm(result)
  
  return(list(ions=ions, mass=mass,
              spectrumtitles=spectrumtitles))
}



### - - - - - - - - - - - - - - - - - - - - - - - - - - - - - - - - - - - - -
### Coercion.
###

setAs("IBSpectra","data.frame",
    function(from) {

      # prepare ProteinGroup data.frame
      pg.df <- as(proteinGroup(from),"data.frame")
      colnames(pg.df)[colnames(pg.df) == "protein"] <- .PROTEIN.COLS['PROTEINAC']
      colnames(pg.df)[colnames(pg.df) == "peptide"] <- .SPECTRUM.COLS['PEPTIDE']
      colnames(pg.df)[colnames(pg.df) == "spectrum"] <- .SPECTRUM.COLS['SPECTRUM']

      # prepare fData data.frame
      ri <-reporterIntensities(from)
      colnames(ri) <- paste("X",reporterTagNames(from),"_ions",sep="")
      rm <- reporterMasses(from)
      colnames(rm) <- paste("X",reporterTagNames(from),"_mass",sep="")

      fdata.df <- cbind(fData(from),rm,ri)
      fdata.df[,.SPECTRUM.COLS['PEPTIDE']] <- NULL

      # merge data.frames
      res <- unique(merge(pg.df,fdata.df,by=.SPECTRUM.COLS['SPECTRUM'],all.y=TRUE,sort=FALSE))

      # return in order
      res[order(res[,.PROTEIN.COLS['PROTEINAC']],res[,.PEPTIDE.COLS['STARTPOS']],res[,.SPECTRUM.COLS['PEPTIDE']]),
          c(intersect(c(.PROTEIN.COLS,.PEPTIDE.COLS,.SPECTRUM.COLS),colnames(res)),
            colnames(rm),colnames(ri))]
    }
)
setAs("IBSpectra","data.frame.concise",
    function(from) {

      # prepare ProteinGroup data.frame
      pg.df <- as(proteinGroup(from),"data.frame.concise")
      colnames(pg.df)[colnames(pg.df) == "proteins"] <- .PROTEIN.COLS['PROTEINAC_CONCISE']
      colnames(pg.df)[colnames(pg.df) == "peptide"] <- .SPECTRUM.COLS['PEPTIDE']

      # prepare fData data.frame
      ri <-reporterIntensities(from)
      colnames(ri) <- paste("X",reporterTagNames(from),"_ions",sep="")
      rm <- reporterMasses(from)
      colnames(rm) <- paste("X",reporterTagNames(from),"_mass",sep="")
      fdata.df <- cbind(fData(from),rm,ri)

      # merge data.frames
      res <- unique(merge(pg.df,fdata.df,by=.SPECTRUM.COLS['PEPTIDE'],all=TRUE,sort=FALSE))

      # return in order
      res[order(res[,.PROTEIN.COLS['PROTEINAC_CONCISE']],res[,.SPECTRUM.COLS['PEPTIDE']]),
          c(intersect(c(.PROTEIN.COLS,.PEPTIDE.COLS,"n.groups","n.acs","n.variants",.SPECTRUM.COLS),colnames(res)),
            colnames(rm),colnames(ri))]
    }
)
setMethod("as.data.frame",signature(x="IBSpectra"), 
		function(x, row.names=NULL, optional=FALSE, ...) as(x,"data.frame"))


### - - - - - - - - - - - - - - - - - - - - - - - - - - - - - - - - - - - - -
### Accessor-like methods.
###

IBSpectraTypes <- function() { 
  unlist(sapply(
          names(getClass("IBSpectra")@subclasses),
          function(c) { if (!isVirtualClass(c)) c; } )
  )
}

setGeneric("proteinGroup", function(x) standardGeneric("proteinGroup"))
setGeneric("isotopeImpurities", function(x) standardGeneric("isotopeImpurities"))
setGeneric("proteinGroup<-", function(x,value) standardGeneric("proteinGroup<-"))
setGeneric("isotopeImpurities<-", function(x,value) standardGeneric("isotopeImpurities<-"))


# reporterTagNames in package Biobase are defunct now
setGeneric("reporterTagNames",function(object) standardGeneric("reporterTagNames"))
setMethod("reporterTagNames","IBSpectra",function(object) object@reporterTagNames)
setGeneric("reporterTagMasses",function(object) standardGeneric("reporterTagMasses"))
setMethod("reporterTagMasses","IBSpectra",function(object) object@reporterTagMasses)
setMethod("proteinGroup","IBSpectra", function(x) x@proteinGroup)
setMethod("isotopeImpurities","IBSpectra", function(x) x@isotopeImpurities)

setReplaceMethod("proteinGroup","IBSpectra",function(x,value) {
      x@proteinGroup <- value
      x
    }
)
setReplaceMethod("isotopeImpurities",signature("IBSpectra"),
    function(x,value) {
       x@isotopeImpurities <- value
       validObject(x)
       x
    }
)


# TODO: add replaceMethods for reporterMasses and reporterIntensities
#       with a selection of peptide or protein

setGeneric("reporterData", function(x,...) standardGeneric("reporterData"))
setGeneric("reporterData<-", function(x,...,value) standardGeneric("reporterData<-"))
setGeneric("reporterIntensities", function(x,...)
           standardGeneric("reporterIntensities"))
setGeneric("reporterIntensities<-", function(x,...,value)
           standardGeneric("reporterIntensities<-"))
setGeneric("reporterMasses", function(x,...) standardGeneric("reporterMasses"))
setGeneric("reporterMasses<-", function(x,...,value)
           standardGeneric("reporterMasses<-"))

setMethod("reporterData","IBSpectra",
    function(x,element="ions",na.rm=FALSE,...) {
      sel <- spectrumSel(x,...)
		data <- assayDataElement(x,element)[sel,,drop=FALSE]
      
      if (na.rm & length(data) > 0) 
        return(data[apply(!is.na(data),1,all),,drop=FALSE])
      else       
        return(data)
    }
)

setReplaceMethod("reporterData","IBSpectra",
    function(x,element="ions",...,value) {
      sel <- spectrumSel(x,...)
		assayDataElement(x,element)[sel,] <- value
		x
    }
)

setMethod("reporterIntensities","IBSpectra",
		function(x,...) reporterData(x,...,element="ions"))

setReplaceMethod("reporterIntensities",signature("IBSpectra"),
    function(x,...,value) {
	 	reporterData(x,...,element="ions") <- value
      x
    }
)

setMethod("reporterMasses","IBSpectra",
		function(x,...) reporterData(x,...,element="mass"))

setReplaceMethod("reporterMasses",signature("IBSpectra"),
    function(x,...,value) {
	 	reporterData(x,...,element="mass") <- value
      x
    }
)


writeData <- function(x, element="ions", file=paste(element,"csv",sep="."), quote=FALSE,
        sep="\t", ...){
      col.names <- sampleNames(x)
      row.names <- spectrumTitles(x)
      write.table(reporterData(x,element="ions"), file=file, quote=quote, sep=sep,
          col.names=col.names, row.names=row.names, ...)
    }


setGeneric("spectrumSel", function(x,peptide,protein,...) standardGeneric("spectrumSel"))
setMethod("spectrumSel",signature(x="IBSpectra",peptide="missing",protein="missing"),
    function(x) rep(TRUE,nrow(fData(x))))

setMethod("spectrumSel",signature(x="IBSpectra",peptide="matrix",protein="missing"),
    function(x,peptide,modif=NULL,spectrum.titles=FALSE,use.for.quant.only=TRUE) {
        if (length(peptide) == 0) {
          warning("0L peptide provided")
          return(FALSE)
        }
        if (ncol(peptide) != 2)
          stop("don't know how to handle matrix with ",ncol(peptide)," columns!")
        
        sel <- fData(x)[,.SPECTRUM.COLS['PEPTIDE']]  %in% peptide[,1] & 
               fData(x)[,.SPECTRUM.COLS['MODIFSTRING']]  %in% peptide[,2]

        if (use.for.quant.only && .SPECTRUM.COLS['USEFORQUANT'] %in% colnames(fData(x)))
          sel <- sel & fData(x)[,.SPECTRUM.COLS['USEFORQUANT']] 
        
        for (m in modif)
          sel <- sel & grepl(m,fData(x)[,.SPECTRUM.COLS['MODIFSTRING']])
        if (!any(sel)) warning("No spectra for peptide ",peptide)
        if (spectrum.titles)
          return(rownames(fData(x))[sel])
        else
  	      return(sel)
    }
)

setMethod("spectrumSel",signature(x="IBSpectra",peptide="character",protein="missing"),
    function(x,peptide,modif=NULL,spectrum.titles=FALSE,use.for.quant.only=TRUE) {
        if (length(peptide) == 0) {
          warning("0L peptide provided")
          return(FALSE)
        }
        sel <- fData(x)[,.SPECTRUM.COLS['PEPTIDE']]  %in% peptide
        for (m in modif)
          sel <- sel & grepl(m,fData(x)[,.SPECTRUM.COLS['MODIFSTRING']])

        if (use.for.quant.only && .SPECTRUM.COLS['USEFORQUANT'] %in% colnames(fData(x)))
          sel <- sel & fData(x)[,.SPECTRUM.COLS['USEFORQUANT']] 
        if (!any(sel)) warning("No spectra for peptide ",peptide)
        if (spectrum.titles)
          return(rownames(fData(x))[sel])
        else
  	      return(sel)
    }
)

setMethod("spectrumSel",signature(x="IBSpectra",peptide="missing",protein="character"),
    function(x,protein,specificity=REPORTERSPECIFIC,modif=NULL,spectrum.titles=FALSE,use.for.quant.only=TRUE,...) {
      
      peptides <- peptides(x=proteinGroup(x),protein=protein,specificity=specificity,do.warn=FALSE,...)
      if (length(peptides) == 0)
        return(FALSE)
      sel <- spectrumSel(x,peptide=peptides,spectrum.titles=spectrum.titles,
                         modif=modif,use.for.quant.only=use.for.quant.only)
      if ((spectrum.titles & any(sel)) || (!spectrum.titles & !any(sel)))
        warning("No spectra for protein ",protein,
                " with specificity ",paste(specificity,collapse=","))
      return(sel)
    }
)

setGeneric("spectrumTitles", function(x,...) standardGeneric("spectrumTitles"))
setMethod("spectrumTitles","IBSpectra",function(x,...) 
    function(x) fData(x)[spectrumSel(x,...),.SPECTRUM.COLS['SPECTRUM']])

#setMethod("reporterTagNames","IBSpectra",function(x) x@reporterTagNames)

setGeneric("classLabels", function(x) standardGeneric("classLabels"))
setGeneric("classLabels<-", function(x,value) standardGeneric("classLabels<-"))

setMethod("classLabels",signature(x="IBSpectra"), 
    function(x) {
      class.labels <- phenoData(x)[["class.labels"]]
      names(class.labels) <- phenoData(x)[["class.label.description"]]
      return(class.labels)
    }
)
setReplaceMethod("classLabels","IBSpectra",
    function(x,value) {
      if (is.null(names(value))) {
        phenoData(x)[["class.labels",labelDescription="class labels"]] <- value
      } else {
        phenoData(x)[["class.labels",labelDescription="class labels"]] <- as.character(value)
        phenoData(x)[["class.label.description",labelDescription="class label descriptions"]] <- names(value)
      }
      x
    }
)


### - - - - - - - - - - - - - - - - - - - - - - - - - - - - - - - - - - - - -
### correctIsotopeImpurities, normalize, 
### substractAdditiveNoise and exclude methods.
###

setGeneric("correctIsotopeImpurities",
           function(x) standardGeneric("correctIsotopeImpurities") )
setGeneric("subtractAdditiveNoise",
           function(x,...) standardGeneric("subtractAdditiveNoise") )
setGeneric("exclude",
           function(x,protein,peptide=NULL,...) standardGeneric("exclude"))

setMethod("correctIsotopeImpurities",signature(x="IBSpectra"),
    function(x) {
      
      if (is.logged(x,"isotopeImpurities.corrected")) {
        warning("isotope impurities have been corrected already.");
      }
      
      ri <- reporterIntensities(x)
      AA <- isotopeImpurities(x)
      ri.corrected <- t(apply(ri,1,function(b) {
            ok <- !is.na(b)
            if (sum(ok) > 1){
              A <- AA[ok,ok]
              x <- base::solve(A,b[ok])
              b[ok] <-x
            }
            return(b)
          }
      ))
      colnames(ri.corrected) <- reporterTagNames(x)
      ri.corrected[ri.corrected<0] <- NA
      reporterIntensities(x) <- ri.corrected

      x <- do.log(x,"isotopeImpurities.corrected",TRUE)

      return(x)
    }
)

normalize <- function(x,f=median,target="intensity",exclude.protein=NULL,
                      use.protein=NULL,f.doapply=TRUE,log=TRUE,
                      channels=NULL,na.rm=FALSE,...){
  
  ## NOTE: median normalizes might normalize too much when a lot of NA
  ##         values are present - mean or colSums better?
  
  if (!is.logged(x,"isotopeImpurities.corrected")) 
    warning("Isotope impurity correction has not been logged",
            " - data might be uncorrected. See ?correctIsotopeImpurities.")

  ##if (is.logged(x,"is.normalized"))
  ##  warning("Normalization is logged already.")
  
  if (!is.null(exclude.protein) & !is.null(use.protein))
    stop("Provide either exclude.protein or use.protein, not both.")

  ri <- reporterIntensities(x,na.rm=na.rm)

  if (!is.null(channels) ) {
    if (is.list(channels)) {
      for (channels.set in channels)
        x <- normalize(x,f=f,target=target,exclude.protein=exclude.protein,
                       use.protein=use.protein,f.doapply=f.doapply,
                       log=log,channels=channels.set,na.rm=na.rm,...)
      return(x)
    } else {
      if (!all(channels %in% colnames(ri)))
        stop("channels must be reporterTagNames.")
                                                         
      ri <- ri[,channels,drop=FALSE]
    }
  } ## if !is.null(channels)
  
  if (!is.null(exclude.protein))
    ri <- ri[!spectrumSel(x,protein=exclude.protein,
                          specificity=c(REPORTERSPECIFIC,GROUPSPECIFIC,UNSPECIFIC)),]
  
  if (!is.null(use.protein))
    ri <- ri[spectrumSel(x,protein=use.protein,specificity=REPORTERSPECIFIC),]
  
  ## TODO: warning when ri is empty
  
  if (target=="ratio") {
    rs <- rowSums(ri,na.rm=T)
    if (log)
      ri <- apply(ri,2,function(x) x/rs)
    else
      ri <- apply(ri,2,function(x) x-rs)
  } else if (target=="intensity") {
    ## take ri as specified
  } else {
    stop(paste("target",target,"not known"))
  }
  
  if (!f.doapply)
    res <- f(ri,na.rm=TRUE,...)
  else
    res <- apply(ri,2,f,na.rm=TRUE,...)
  
  factor <- max(res,na.rm=T)/res
  
  x <- do.log(x,"is.normalized",TRUE)
  ## FIXME: function for f does not work
  ##       x <- do.log(x,"normalization.method",
  ##              sprintf("%s of %s",as.character(substitute(f)),target))
  for (i in seq_along(factor)) {
    x <- do.log(x,paste("normalization.multiplicative.factor channel",
                        colnames(ri)[i]),
                round(factor[i],4))
  }
  
  ## save original reporter intensities for noise estimation
  if (is.null(assayDataElement(x,"ions_not_normalized")))
    assayDataElement(x,"ions_not_normalized") <- reporterIntensities(x)
  
  reporterIntensities(x)[,colnames(ri)] <- 
    reporterIntensities(x)[,colnames(ri)]*
      rep(factor,each=nrow(reporterIntensities(x)))
  
  x
}

setGeneric("normalize")


## Estimates the noise level througth the 1st percentile of the >0
## signals (in the linear space) Method quantile: It take's the prob
## (0.01) quantile to estimate the noise level.  This value is
## subtracted from all intensities, and all remaining intensities have
## to be at least that value.

## If channels are assumed similar in intensity and hence a shared
## noise level is reasonable If not, then one level per channel is
## necessary
setMethod("subtractAdditiveNoise",signature(x="IBSpectra"),
    function(x,method="quantile",shared=TRUE,prob=0.01) {
      if (method=="quantile") {
        if (shared) {
          q <- quantile(reporterIntensities(x),probs=prob,na.rm=T)
          ri.sub <- apply(reporterIntensities(x),2,function(x) {
                res <- x - q
                res[res<=q] <- NA
                res
              }
          )
          
        } else {
          ri.sub <- apply(reporterIntensities(x),2,function(x) {
                q <- quantile(x,probs=prob,na.rm=T)
                res <- x - q
                res[res<=q] <- NA
                res
              }
          )
        }
        reporterIntensities(x) <- ri.sub
        x
      } else {
        stop(paste("Method",method,"not implemented"))
      }
    }
)

setMethod("exclude",
    signature(x="IBSpectra",protein="character",peptide="ANY"),
    function(x,protein,peptide=NULL,specificity=c(UNSPECIFIC,GROUPSPECIFIC,REPORTERSPECIFIC)) {
      
      # select peptides for removal
      sel.peptides <- c(peptides(proteinGroup(x),protein=protein,
                                 specificity=specificity),peptide)
      
      # select spectra to keep
      sel.spectra <- !spectrumSel(x,peptide=sel.peptides)
      #sel.spectra <- !spectrumSel(x,protein=proteins.to.exclude,
      #                            specificity=c(REPORTERSPECIFIC,GROUPSPECIFIC,UNSPECIFIC))
      
      # remove spectra from assayData
      for (aden in assayDataElementNames(x)) {
        assayDataElement(x,aden) <- assayDataElement(x,aden)[sel.spectra,]
      }
      
      # remove from featureData
      featureData(x) <- as(fData(x)[sel.spectra,],"AnnotatedDataFrame")
      
      pg.df <- as.data.frame(proteinGroup(x))
      # remove peptides and proteins from proteinGroup
      proteinGroup(x) <- ProteinGroup(pg.df[!pg.df$peptide %in% sel.peptides,] )

      x
    }
)



subsetIBSpectra <- function(x, protein=NULL, peptide=NULL, direction="exclude",
                            specificity=c(REPORTERSPECIFIC,GROUPSPECIFIC,
                                             UNSPECIFIC),...) {

  if (is.null(protein))
    sel.spectra <- spectrumSel(x,peptide=peptide,...)
  else
    sel.spectra <- spectrumSel(x,protein=protein,specificity=specificity,...)
  if (direction=="exclude")
    sel.spectra <- !sel.spectra

  for (aden in assayDataElementNames(x)) {
    assayDataElement(x,aden) <- assayDataElement(x,aden)[sel.spectra,]
  }

  pg.df <- as.data.frame(proteinGroup(x))
  # remove peptides and proteins from proteinGroup
  proteinGroup(x) <- ProteinGroup(pg.df[pg.df[,"spectrum"] %in% 
                                        fData(x)[sel.spectra,"spectrum"],] )


  # remove from featureData
  featureData(x) <- as(fData(x)[sel.spectra,],"AnnotatedDataFrame")

  x
}



### - - - - - - - - - - - - - - - - - - - - - - - - - - - - - - - - - - - - -
### plotting methods.
###

setGeneric("reporterMassPrecision", function(x,plot)
           standardGeneric("reporterMassPrecision"))
setGeneric("maplot",function(x,channel1,channel2,...) standardGeneric("maplot"))
setGeneric("plotRatio",function(x,channel1,channel2,protein,...)
           standardGeneric("plotRatio"))
setGeneric("protGgdata",function(x,relative.to,protein,...)
           standardGeneric("protGgdata"))
setGeneric("raplot",function(x,...) standardGeneric("raplot"))

setMethod("reporterMassPrecision",
          signature=c(x="IBSpectra",plot="missing"),
          function(x) reporterMassPrecision(x,TRUE))


setGeneric("reporterIntensityPlot",function(x) standardGeneric("reporterIntensityPlot"))

# Calculates and displays the deviation from the 'true' tag mass 
# - as specified in the IBSpectra object - of each channel.
setMethod("reporterMassPrecision",
          signature=c(x="IBSpectra",plot="logical"),
          function(x,plot=TRUE) {
            masses <- reporterMasses(x)
            if (plot) {
              require(ggplot2)
              melt.masses <-
                data.frame(
                           reporter=rep(colnames(masses),each=nrow(masses)),
#                           charge=fData(x)[,.SPECTRUM.COLS['CHARGE']],
                           mass=as.numeric(masses),stringsAsFactors=FALSE)
              
              melt.masses$mass <-
                melt.masses$mass - rep(reporterTagMasses(x),each=nrow(masses))

              melt.masses$reporter <-
                factor(melt.masses$reporter,
                       levels=reporterTagNames(x),
                       labels=sprintf("tag %s: m/z %.2f",
                         reporterTagNames(x),reporterTagMasses(x)))
              
              ggplot(melt.masses,aes(x=mass)) + geom_vline(xintercept=0,alpha=0.8) +
                geom_histogram(fill="white",aes(colour=factor(reporter)),alpha=0.8,
                               binwidth=1/20*(max(melt.masses$mass,na.rm=TRUE)-min(melt.masses$mass,na.rm=TRUE))) + 
                  facet_wrap(~reporter,scales="fixed",nrow=1) + 
                  theme_bw() +
                    opts(legend.position="none",
                         axis.text.x = theme_text(angle=330,hjust=0,vjust=1,colour="grey50",size=6.5))
            }

            #return(summary(masses-matrix(reporterTagMasses(x),byrow=T,
            #       nrow=nrow(masses),ncol=ncol(masses))))
          }
)

setMethod("reporterIntensityPlot",
          signature=c(x="IBSpectra"),function(x) {
            require(ggplot2)
            intensities <- reporterIntensities(x)
            intensities.nn <- reporterData(x,element="ions_not_normalized") # null if not normalized
            
            melt.intensities <- data.frame(tag=rep(colnames(intensities),each=nrow(intensities)),
                       normalized=ifelse(is.null(intensities.nn),"no","2. after normalization"),
                       intensity=as.numeric(intensities),
                       stringsAsFactors=FALSE)

            if (!is.null(intensities.nn)) {
            	melt.intensities <- rbind(melt.intensities,
              	  data.frame(tag=rep(colnames(intensities.nn),each=nrow(intensities.nn)),
                             normalized="1. before normalization",
                             intensity=as.numeric(intensities.nn),
                             stringsAsFactors=FALSE))
            }
            
       #     ggplot(melt.intensities,aes(x=intensity)) + 
       #       geom_density(aes(fill=factor(normalized)),alph=0.5) + 
       #       scale_x_log10() + facet_wrap(~tag,scales="fixed",nrow=1) + 
       #           theme_bw() + opts(axis.text.x = theme_text(angle=330,hjust=0,colour="grey50"))
                            
            ggplot(melt.intensities,aes(x=tag,y=intensity)) +
              geom_boxplot(aes(color=factor(normalized)),size=0.5,alpha=0.6,
                           outlier.size=0.5,position=position_dodge(width=0.25)) + 
              scale_y_log10() + theme_bw() + scale_color_hue("") 
          }
)

# Ratio-Absolute intensity plot - will be deprecated by maplot
setMethod("raplot",signature(x="IBSpectra"),
    function(x,...) {
      ions <- reporterIntensities(x,na.rm=T)
      par(mfrow=c(ncol(ions)/2,ncol(ions)/2),mar=c(3,2,1,1))
      sums = rowSums(ions)
      for (i in colnames(ions)) {
        plot(sums,ions[,i]/sums*4,log="xy",...)
      }
    }
)

# plots ratio of one protein
setMethod("plotRatio",
    signature(x="IBSpectra",channel1="character",channel2="character",protein="character"),
    function(x,channel1,channel2,protein,noise.model=NULL,...) {
      ions <- reporterIntensities(x,na.rm=TRUE)
      R=log10(ions[,channel1])
      G=log10(ions[,channel2])
      M <- R - G
      A <- 0.5*(R + G)
      
      M <- M[order(A)]
      A <- sort(A)
      plot(A,M,pch=pch,...)
      #abline(h=0,col="red")
      if (!missing(noise.model) & !is.null(noise.model)) {
        if (is(noise.model,"NoiseModel"))
          noise.model <- c(noise.model)
        for (i in seq_along(noise.model)) {          
          lines(A,1.96*sqrt(variance(noise.model[[i]],A)),col=noise.model.col[i])
          lines(A,-1.96*sqrt(variance(noise.model[[i]],A)),col=noise.model.col[i])
        }
      }
      
      unspecific.spectra.sel    <- names(A) %in% spectrumSel(x,protein=protein,specificity=UNSPECIFIC)
      groupspecific.spectra.sel <- names(A) %in% spectrumSel(x,protein=protein,specificity=GROUPSPECIFIC)
      specific.spectra.sel      <- names(A) %in% spectrumSel(x,protein=protein,specificity=REPORTERSPECIFIC)
        
      points(A[unspecific.spectra.sel],M[unspecific.spectra.sel],pch=pch.p,col="yellow",...)
      points(A[groupspecific.spectra.sel],M[groupspecific.spectra.sel],pch=pch.p,col="orange",...)
      points(A[specific.spectra.sel],M[specific.spectra.sel],pch=pch.p,col="red",...)
        
    }
)

maplot.protein <- function(x,relative.to,protein,noise.model=NULL,
        channels=NULL,ylim=NULL,identify=FALSE,add=FALSE,pchs=NULL,log="xy",
        legend.pos="topright",names=NULL,legend.cex=0.8,cols=pchs,ltys=NULL,
        main=protein,xlab=NULL,ylab=NULL,type="ma",...) {
      
    i.df <- data.frame()
    legend <- list(text=c(),lty=c(),pch=c())
    i <- 1
	  if (is(x,"IBSpectra"))
      x <- c(x)
    if (is.null(channels)) channels <- setdiff(reporterTagNames(x[[1]]),relative.to)
    if (is.null(pchs)) pchs <- seq_along(channels)

    if (is.null(xlab) && type=="ma") xlab <- "average intensity"
    if (is.null(ylab) && type=="ma") ylab <- "ratio"

    if (is.null(xlab) && type!="ma") xlab <- paste("intensity",relative.to)
    if (is.null(ylab) && type!="ma") ylab <- paste("intensity",paste(channels,collapse=", "))
    

    for (ib in x) {
      ions <- reporterIntensities(ib,na.rm=FALSE,protein=protein)
      if (length(ions) == 0 || all(is.na(ions)))
        next;

      xlim <- range(ions,na.rm=TRUE)
      if (is.null(ylim) && type!="ma") ylim <- xlim
      if (any(!is.finite(xlim))) xlim  <- NULL
      if (type == "ma")
        ions[which(is.na(ions))] <- 0

      for (channel_i in seq_along(channels)) {
        channel <- channels[channel_i]
        channel.rt <- ifelse(length(relative.to) == 1,relative.to,relative.to[channel_i])
        if (length(ions[,channel])>0) {
          if (is.null(names))
            legend$text <- c(legend$text,sprintf("%s/%s",channel,channel.rt))
          else
            legend$text <- c(legend$text,names[i])
          legend$pch <- c(legend$pch,pchs[i])
          legend$lty <- c(legend$pch,ltys[i])
        }

        if (type=="ma") {
          div <- ions[,channel]/ions[,channel.rt]
          avg <- (ions[,channel]+ions[,channel.rt])/2
          div[div == Inf] = 100
          div[div == -Inf] = 0.01
          div[div > 100] = 90
          div[div < 0.01] = 1/90
          x <- avg
          y <- div
        } else {
          x <- ions[,channel.rt]
          y <- ions[,channel]
        }

        if (channel_i == 1 && add == FALSE) 
          plot(x,y,xlim=xlim,ylim=ylim,pch=pchs[i],log=log,main=main,col=cols[i],
               xlab=xlab,ylab=ylab,...)
        else
          points(x,y,pch=pchs[i],col=cols[i],...)

        add = TRUE
          if (identify)
            i.df <- rbind(i.df,data.frame(x=x,y=y,spectrum=rownames(ions),
                                          peptide=peptides(x=ib,spectrum=rownames(ions)),stringsAsFactors=T))

        if (!is.null(noise.model)) {
          ratio <- estimateRatio(ib,noise.model,channel.rt,channel,protein=protein)
          ratio.lm <- estimateRatio(ib,noise.model,channel.rt,channel,protein=protein,method="lm")
          #abline(h=10^ratio[1],lty=ltys[i],col=cols[i],...)

          if (type=="ma") {
            abline(h=10^ratio[1],lty=1,col=cols[i],...)
            abline(h=ratio.lm['ratio'],lty=2,col=cols[i],...)
          } else {
            abline(0,10^ratio[1],lty=1,col=cols[i],...)
            abline(0,ratio.lm['ratio'],lty=2,col=cols[i],...)
          }

          if (!is.na(ratio[1]))
            legend$text[length(legend$text)] <- 
              sprintf("%s = %.2f +/- %.2f",legend$text[length(legend$text)],10^ratio[1],10^sqrt(ratio[2]))
          #abline(h=10^(ratio[1]+1.96*sqrt(ratio[2])),lty=channel_i,lwd=0.5)
          #abline(h=10^(ratio[1]-1.96*sqrt(ratio[2])),lty=channel_i,lwd=0.5)
        }
        i <- i + 1
      }
    }
    if (length(legend$text) > 0 ) {
    legend(legend.pos,legend=legend$text,pch=legend$pch,lty=legend$lty,cex=legend.cex,col=cols)
    if (identify) {
      identify(x=i.df$x,y=i.df$y,labels=i.df$peptide)
    }}
}


setMethod("protGgdata",
    signature(x="ANY",relative.to="character",protein="character"),
    function(x,relative.to,protein,noise.model=NULL,
        channels=setdiff(reporterTagNames(x),relative.to),
        names=NULL,legend.cex=0.8,...) {
      
      dfs <- data.frame()
      i <- 1
      for (ib in x) {
            ions <- reporterIntensities(ib,na.rm=FALSE,protein=protein)
            ions[which(is.na(ions))] <- 0
            
            for (channel_i in seq_along(channels)) {
              channel <- channels[channel_i]
              channel.rt <- ifelse(length(relative.to) == 1,
                                   relative.to,relative.to[channel_i])
              
              div <- ions[,channel]/ions[,channel.rt]
              avg <- (ions[,channel]+ions[,channel.rt])/2
              
              if (length(div)>0 & sum(avg,na.rm=T) > 0) {
                if (!is.null(noise.model)) {
                  ratio <- estimateRatio(ib,noise.model,channel.rt,channel,protein=protein)
                  
                  dfs <-
                    rbind(dfs,data.frame(channel=channel,channel.rt=channel.rt,
                                         average=avg,difference=div,ratio=10^ratio[1],
                                         name=ifelse(is.null(names),
                                          sprintf("%s/%s",channel,channel.rt),names[i]),
                                         lower=10^(ratio[1]-sqrt(ratio[2])),
                                         upper=10^(ratio[1]+sqrt(ratio[2]))))
                  
                }
              }
              i <- i + 1
            }
          }
          return(dfs)
          
    }
)

# MA plots
setMethod("maplot",
          signature(x="IBSpectra",channel1="character",channel2="character"),
          function(x,channel1,channel2,noise.model=NULL,colorize.protein=NULL,
              h=NULL,v=NULL,col.h="green",col.v="green",
              ylab=paste("ratio channel",channel1,"vs",channel2),
              pch=".",noise.model.col=c("#E41A1C","#377EB8","#4DAF4A","#984EA3","#FF7F00","#FFFF33","#A65628","#F781BF","#999999"),
              pch.p=1,protein=NULL,peptide=NULL,smooth=FALSE,
              set.na.to=NULL,set.na.to.lim=NULL,na.rm=is.null(set.na.to),
              identify=FALSE,identify.column="spectrum",
              x.axis.labels=TRUE,y.axis.labels=TRUE,
              col="black",...) {
            if (is.null(protein)) 
              ions <- reporterIntensities(x,na.rm=FALSE)
            else
              ions <- reporterIntensities(x,na.rm=FALSE,protein=protein)

            fd <- fData(x)
            
            # remove points which are NA in both channels
            if (channel2=="ALL" | channel1=="ALL")
              sel <- apply(is.na(ions),1,all)
            else 
              sel <- is.na(ions[,channel1]) & is.na(ions[,channel2])
            ions <- ions[!sel,,drop=FALSE]
            fd <- fd[!sel,,drop=FALSE]
            
            if (na.rm) {
              if (channel2=="ALL" | channel1=="ALL")
                sel <- apply(is.na(ions),1,any)
              else 
                sel <- is.na(ions[,channel1])| is.na(ions[,channel2])
              if (any(sel))
                warning(sprintf("removing %s NA points",sum(sel)))
              ions <- ions[!sel,,drop=FALSE]
              fd <- fd[!sel,,drop=FALSE]
            }
            
            if (channel1=="ALL" && channel2=="ALL")
              stop("Cannot set both channels to ALL")

            if (channel1=="ALL") {
              R=as.numeric(ions[,setdiff(colnames(ions),channel2)])
              G=rep(ions[,channel2],ncol(ions)-1)
            } else if (channel2=="ALL") {
              R=rep(ions[,channel1],ncol(ions)-1)
              G=as.numeric(ions[,setdiff(colnames(ions),channel1)])
            } else {
              R=ions[,channel1]
              G=ions[,channel2]
            }
            
            M <- R/G
            A <- log10(sqrt(R*G))
            

            if (isTRUE(set.na.to)) {
              set.na.to <- ceiling(10^(max(abs(log10(M)), na.rm = TRUE)+0.2))
              set.na.to.lim <- ceiling(10^(max(abs(log10(M)), na.rm = TRUE)+0.1))
            }
            if (!is.null(set.na.to)) {
              sel <- is.na(R);
              M[sel] <- set.na.to + 1;
              A[sel] <- log10(G[sel])
              sel <- is.na(G); 
              M[sel] <- 1/set.na.to
              A[sel] <- log10(R[sel])
            }

            if (length(M)==0) {
              plot(1,1,cex=0,xaxt="n",yaxt="n",bty="n",xlab="",ylab="")
              text(1,1,"no datapoints")
              return()
            }
            
            if (smooth) {
#              smoothScatter(A,M,log="y",...)
              stop("option smooth deprecated!")
            } else {
              plot(A,M,pch=pch,log="y",
                  xlab=expression(paste(log[10]," average intensity")),
                  ylab=ylab,col=col,axes=FALSE,...)
              axis(side=1,labels=x.axis.labels)

              if (!is.null(set.na.to)) {
                y.axis <- axTicks(2,log=TRUE)
                y.axis <- y.axis[y.axis >= 1/set.na.to.lim & y.axis <= set.na.to.lim]
                y.axis <- y.axis[seq(from=2,to=length(y.axis)-1)]
                if (isTRUE(y.axis.labels))
                  y.axis.labels <- c(-Inf,y.axis,Inf)
                axis(side=2,at=c(1/set.na.to.lim,y.axis,set.na.to.lim),
                     labels= y.axis.labels)
                abline(h = c(1/set.na.to.lim,set.na.to.lim), col = "blue", lty = 3)
              } else {
                axis(side=2,labels=y.axis.labels)
              }

            }
            if (!is.null(h)) {
              sel <- M > h | M < 1/h
              points(A[sel],M[sel],col=col.h,pch=pch,...)
            }
            if (!is.null(v)) {
              sel <- A < v
              points(A[sel],M[sel],col=col.v,pch=pch,...)
            }
            
            #abline(h=0,col="red")
            if (!missing(noise.model) & !is.null(noise.model)) {
              if (is(noise.model,"NoiseModel"))
                noise.model <- c(noise.model)

              ss <- seq(min(A),max(A),length.out=100)
              for (i in seq_along(noise.model)) {          
                lines(ss,10^(1.96*sqrt(variance(noise.model[[i]],ss))),col=noise.model.col[i],lwd=2)
                lines(ss,10^(-1.96*sqrt(variance(noise.model[[i]],ss))),col=noise.model.col[i],lwd=2)
              }
            }
            
            if (!is.null(colorize.protein)) {
              if (is.list(colorize.protein)) {
                cp.legend <- c()
                cp.legend.col <- c()
                for (i in names(colorize.protein)) {
                   data <- colorize.protein[[i]]
                   protein <- data$protein
                   p.col <- data$col
                   p.us.col <- data$us.col
                   cp.legend <- c(cp.legend,i)
                   cp.legend.col <- c(cp.legend.col,p.col)

                   protein.sel <- names(A) %in% spectrumSel(x,protein=protein,
                                                            specificity=c(GROUPSPECIFIC,REPORTERSPECIFIC),
                                                            spectrum.titles=TRUE)

                   protein.us.sel <- names(A) %in% spectrumSel(x,protein=protein,specificity=UNSPECIFIC,
                                                                spectrum.titles=TRUE)


                   points(A[protein.sel],M[protein.sel],pch=pch.p,col=p.col,...)
                   points(A[protein.us.sel],M[protein.us.sel],pch=pch.p,col=p.us.col,...)
                }
                legend("topright",legend=cp.legend,col=cp.legend.col,pch=pch.p)
              } else {
                unspecific.spectra.sel    <- names(A) %in% spectrumSel(x,protein=colorize.protein,specificity=UNSPECIFIC,spectrum.titles=T)
                groupspecific.spectra.sel <- names(A) %in% spectrumSel(x,protein=colorize.protein,specificity=GROUPSPECIFIC,spectrum.titles=T)
                specific.spectra.sel      <- names(A) %in% spectrumSel(x,protein=colorize.protein,specificity=REPORTERSPECIFIC,spectrum.titles=T)
                other.sel <- !unspecific.spectra.sel & !groupspecific.spectra.sel & !specific.spectra.sel
              
                points(A[unspecific.spectra.sel],M[unspecific.spectra.sel],pch=pch.p,col="yellow",...)
                points(A[groupspecific.spectra.sel],M[groupspecific.spectra.sel],pch=pch.p,col="orange",...)
                points(A[specific.spectra.sel],M[specific.spectra.sel],pch=pch.p,col="green",...)
  #points(A[other.sel],M[other.sel],pch=".",col="blue",...)
              }
              
            }
            if (identify)
              identify(x=A,y=M,labels=fd[,identify.column])
          }
)

setMethod("maplot",
    signature=c(x="missing",channel1="numeric",channel2="numeric"),
    function(channel1,channel2,noise.model=NULL,pch=".",noise.model.col=1:10,...) {
      sel <- !is.na(channel1) & !is.na(channel2)
      channel1 <- channel1[sel]
      channel2 <- channel2[sel]

      if (length(channel1)==0) {
        plot(1,1,cex=0,xaxt="n",yaxt="n",bty="n",xlab="",ylab="")
        text(1,1,"no datapoints")
        return()
      }
      
      M <- log10(channel1) - log10(channel2)
      A <- 0.5*(log10(channel1) + log10(channel2))
      M <- M[order(A)]
      ch1 <- log10(channel1)[order(A)]
      ch2 <- log10(channel2)[order(A)]
      A <- sort(A)
      plot(A,M,pch=pch,xlab=expression(paste(log[10]," average intensity")),
          ylab="ratio",...)
      #abline(h=0,col="red")
      if (!missing(noise.model) & !is.null(noise.model)) {
        if (is(noise.model,"NoiseModel"))
          noise.model <- c(noise.model)
        ss <- seq(min(A),max(A),by=0.05)
        for (i in seq_along(noise.model)) {          
          lines(ss,1.96*sqrt(variance(noise.model[[i]],ss)),col=noise.model.col[i],lwd=2)
          lines(ss,-1.96*sqrt(variance(noise.model[[i]],ss)),col=noise.model.col[i],lwd=2)
          #lines(A,1.96*sqrt(variance(noise.model[[i]],channel1,channel2)),col=noise.model.col[i])
          #lines(A,-1.96*sqrt(variance(noise.model[[i]],channel1,channel2)),col=noise.model.col[i])
        }
      }
    }
)

setMethod("maplot",
          signature(x="IBSpectra",channel1="missing",channel2="missing"),
          function(x,noise.model=NULL,pairs=TRUE,xlim="fixed",ylim="fixed",...){
            ions <- reporterIntensities(x)
            if (pairs) {
              set.na.to <- NULL
              set.na.to.lim <- NULL
              if (identical(xlim,"fixed")) 
                xlim <- log10(range(ions,na.rm=T)) 
              if (identical(ylim,"fixed")) {
                y.max <- max(apply(ions,1,function(x) {
                                   y <- x[!is.na(x)]
                                   if (length(y) < 2) NA
                                   else max(y)/min(y)
                                   }),na.rm=T)
                set.na.to <- ceiling(10^(log10(y.max)+0.2))
                set.na.to.lim <- ceiling(10^(log10(y.max)+0.1))
                y.max <- ceiling(10^(log10(y.max)+0.3))
                ylim <- c(1/y.max,y.max)

              }
              histlimits=log10(range(ions,na.rm=TRUE))
              par(mfrow=c(ncol(ions),ncol(ions)),mar=c(2.5,2,0,1),
                  bty="n",fg="darkgray")
              for (i in colnames(ions)) {
                for (j in colnames(ions)) {
                  if (i == j) { 
                    if (all(is.na(ions[,i])))
                      plot(histlimits,c(1,1),type="n",bty="n", xaxt="n", yaxt="n", main="",ylim=c(0,1))
                    else
                      hist(log10(ions[,i]), col="#EEEEEE", freq=FALSE, 
                           xlim=histlimits,cex=0.5,
                           bty="n", xaxt="n", yaxt="n", main="",ylim=c(0,1))
                    text(sum(histlimits)/2,0.5,i,col="black",cex=1.4,font=2); 

                  } else if (i > j) {
                    plot.labels = i == tail(colnames(ions),1) && j == head(colnames(ions),1)
                    maplot(x=x,channel1=as.character(i),channel2=as.character(j),
                           noise.model=noise.model,xlim=xlim,ylim=ylim,
                           set.na.to=set.na.to,set.na.to.lim=set.na.to.lim,
                           x.axis.labels= plot.labels,
                           y.axis.labels= plot.labels,
                           ...)
                    
                  }
                  else if (i < j) {
                    plot(c(0,1),c(0,1),type="n",ylab="",xlab="",xaxt="n",yaxt="n",bty="n")
                  }
                        
                }
              }
            } else {
              # TODO: pool data: all combinations
              stop("pairs=FALSE not implemented")
            }
          }
)



### - - - - - - - - - - - - - - - - - - - - - - - - - - - - - - - - - - - - -
### show method.
###

setMethod("show",signature(object="IBSpectra"),
    function(object){
      p <- proteinGroup(object)
      callNextMethod(object)
      cat(nrow(fData(object))," spectra\n")
      show(p)
    }
)


###
### Logging
###

setGeneric("is.logged",function(x,name) standardGeneric("is.logged"))
setMethod("is.logged",signature("IBSpectra","character"), function(x,name) {
    name %in% rownames(x@log)
})

setGeneric("get.log",function(x,name) standardGeneric("get.log"))
setMethod("get.log",signature("IBSpectra","character"), function(x,name) {
  paste("\t",paste(apply(x@log[rownames(x@log) %in% name,,drop=FALSE],
                   1,paste,collapse="\t"),
        collapse="\n\t",sep=""),"\n",sep="")
})

setGeneric("do.log", function(x,name,msg) standardGeneric("do.log"))
setMethod("do.log",signature("IBSpectra","character","ANY"),function(x,name,msg) {
    if (is.logged(x,name)) {
        warning("operation ",name," already logged ",
                sum(rownames(x@log) == name)," times:\n",get.log(x,name))
    }
    if (is.logical(msg)) {
        if (msg) { msg = "TRUE"
        } else   { msg = "FALSE" }
    }
    tmp.matrix <- matrix(c(format(Sys.time(), "%F %T %Z"),msg),
                         ncol=2,dimnames=list(name))
                         
    message("LOG: ",sprintf("%10s: %s",name,msg))
    x@log <- rbind(x@log,tmp.matrix)
    return(x)
})
<|MERGE_RESOLUTION|>--- conflicted
+++ resolved
@@ -113,16 +113,12 @@
 .SPECTRUM.COLS <- c(PEPTIDE="peptide",MODIFSTRING="modif",CHARGE="charge",
                    THEOMASS="theo.mass",EXPMASS="exp.mass",
                    PARENTINTENS="parent.intens",RT="retention.time",
-<<<<<<< HEAD
                    SPECTRUM="spectrum",.ID.COLS,USEFORQUANT="use.for.quant",
-                   .PTM.COLS)
-=======
-                   SPECTRUM="spectrum",PRECURSOR.PURITY="precursor.purity",
+                   .PTM.COLS),PRECURSOR.PURITY="precursor.purity",
                    SCANS.FROM="scans.from",SCANS.TO="scans.to",
                    RAWFILE="raw.file",NMC="nmc",DELTASCORE="deltascore",
-                   SCANS="scans",MASSDELTA.ABS="massdelta.abs",MASSDELTA.PPM="massdelta.ppm",
-                   .ID.COLS)
->>>>>>> 86cc5887
+                   SCANS="scans",MASSDELTA.ABS="massdelta.abs",MASSDELTA.PPM="massdelta.ppm")
+
 
 .PEPTIDE.COLS <- c(PROTEINAC="accession",STARTPOS="start.pos",
                   REALPEPTIDE="real.peptide")
