--- conflicted
+++ resolved
@@ -1248,22 +1248,14 @@
 )
 
 setMethod("spectrumSel",signature(x="IBSpectra",peptide="missing",protein="character"),
-<<<<<<< HEAD
     function(x,protein,specificity=REPORTERSPECIFIC,modif=NULL,spectrum.titles=FALSE,use.for.quant.only=TRUE,
              do.warn=TRUE,...) {
-=======
-    function(x,protein,specificity=REPORTERSPECIFIC,modif=NULL,spectrum.titles=FALSE,do.warn=FALSE,...) {
->>>>>>> 9a0bab6b
       
       peptides <- peptides(x=proteinGroup(x),protein=protein,specificity=specificity,do.warn=do.warn,...)
       if (length(peptides) == 0)
         return(FALSE)
       sel <- spectrumSel(x,peptide=peptides,spectrum.titles=spectrum.titles,
-<<<<<<< HEAD
-                         modif=modif,use.for.quant.only=use.for.quant.only,do.warn=FALSE)
-=======
-                         modif=modif,do.warn=do.warn)
->>>>>>> 9a0bab6b
+                         modif=modif,use.for.quant.only=use.for.quant.only,do.warn=do.warn)
       if ((spectrum.titles & any(sel)) || (!spectrum.titles & !any(sel)))
         warning("No spectra for protein ",protein,
                 " with specificity ",paste(specificity,collapse=","))
