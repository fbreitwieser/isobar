--- conflicted
+++ resolved
@@ -590,18 +590,6 @@
       rownames(intensities$mass)  <- intensities$spectrumtitles
       ## TODO: check that all identified spectra are present in intensities
 
-<<<<<<< HEAD
-      #if (is.function(annotate.spectra.f)) {
-      #  data <- annotate.spectra.f(data,peaklist.file)
-      #} else {
-      #  if (!is.null (annotate.spectra.f))
-      #    stop("annotate.spectra.f should be a function!")
-      #}
-=======
-      if (is.function(annotate.spectra.f)) {
-        data <- annotate.spectra.f(data,peaklist.file)
-      }
->>>>>>> 49c515b2
       
       new(type,data=data,data.mass=intensities$mass,data.ions=intensities$ions,...)
     }
