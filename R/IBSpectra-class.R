--- conflicted
+++ resolved
@@ -113,17 +113,11 @@
 .SPECTRUM.COLS <- c(PEPTIDE="peptide",MODIFSTRING="modif",CHARGE="charge",
                    THEOMASS="theo.mass",EXPMASS="exp.mass",
                    PARENTINTENS="parent.intens",RT="retention.time",
-<<<<<<< HEAD
                    SPECTRUM="spectrum",
                    SPECTRUM.QUANT="spectrum.quant",
                    .ID.COLS,USEFORQUANT="use.for.quant",
                    .PTM.COLS,PRECURSOR.PURITY="precursor.purity",
                    DISSOCMETHOD="dissoc.method",
-=======
-                   SPECTRUM="spectrum",SPECTRUM.QUANT="spectrum.quant",
-                   DISSOCMETHOD="dissoc.method",
-                   PRECURSOR.PURITY="precursor.purity",
->>>>>>> 2649c4e8
                    SCANS.FROM="scans.from",SCANS.TO="scans.to",
                    RAWFILE="raw.file",NMC="nmc",DELTASCORE="deltascore",
                    NOTES="notes")
@@ -151,11 +145,7 @@
     function(.Object,data=NULL,data.ions=NULL,data.mass=NULL,
              proteinGroupTemplate=NULL,fragment.precision=NULL,
              assayDataElements=list(),allow.missing.columns=FALSE,
-<<<<<<< HEAD
-             annotate.spectra.f=NULL,
-=======
              annotate.spectra.f=NULL,merge.ids=TRUE,
->>>>>>> 2649c4e8
              write.excluded.to=NULL,...) { 
       if (is.null(data)){
         callNextMethod(.Object,...)
@@ -613,15 +603,6 @@
       rownames(intensities$mass)  <- intensities$spectrumtitles
       ## TODO: check that all identified spectra are present in intensities
 
-<<<<<<< HEAD
-      #if (is.function(annotate.spectra.f)) {
-      #  data <- annotate.spectra.f(data,peaklist.file)
-      #} else {
-      #  if (!is.null (annotate.spectra.f))
-      #    stop("annotate.spectra.f should be a function!")
-      #}
-=======
->>>>>>> 2649c4e8
       
       new(type,data=data,data.mass=intensities$mass,data.ions=intensities$ions,...)
     }
