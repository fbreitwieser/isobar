--- conflicted
+++ resolved
@@ -1158,11 +1158,7 @@
     function(x) rep(TRUE,nrow(fData(x))))
 
 setMethod("spectrumSel",signature(x="IBSpectra",peptide="matrix",protein="missing"),
-<<<<<<< HEAD
-    function(x,peptide,modif=NULL,spectrum.titles=FALSE,use.for.quant.only=TRUE) {
-=======
     function(x,peptide,modif=NULL,spectrum.titles=FALSE,use.for.quant.only=TRUE,do.warn=TRUE) {
->>>>>>> 3d15c3a7
         if (length(peptide) == 0) {
           warning("0L peptide provided")
           return(FALSE)
