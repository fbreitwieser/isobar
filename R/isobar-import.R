### - - - - - - - - - - - - - - - - - - - - - - - - - - - - - - - - - - - - -
### Constructor and readIBSpectra.
###

.check.columns <- function(identifications,data.ions,data.mass,allow.missing.columns) {
  SC <- .SPECTRUM.COLS[.SPECTRUM.COLS %in% colnames(identifications)]
  PC <- .PROTEIN.COLS[.PROTEIN.COLS %in% colnames(identifications)]
  missing.cols = c()
  for (col in c('SPECTRUM','PEPTIDE','MODIFSTRING'))
    if (!is.element(.SPECTRUM.COLS[col],SC))
      missing.cols <- c(missing.cols,.SPECTRUM.COLS[col])
  for (col in c('PROTEINAC'))
    if (!is.element(.PROTEIN.COLS[col],PC))
      missing.cols <- c(missing.cols,.PROTEIN.COLS[col])

  if (!is.null(data.ions) && !is.null(data.mass)) {
    if (is.null(rownames(data.ions)) || is.null(rownames(data.mass)))
      stop("provide spectrum ids as rownames for data.ions and data.mass")
    if (!identical(rownames(data.ions),rownames(data.mass)))
      stop("data.ions and data.mass do not have identical rownames!")
  }

  # handle missing columns
  if (length(missing.cols) > 0) {
      msg <- paste("not all required columns in identifications, the following are missing: \n\t",
               paste(missing.cols,collapse="\n\t"))
      if (allow.missing.columns) {
          warning(msg)
          identifications[,missing.cols] <- NA
      } else {
          stop(msg)
      }
  }
  return(identifications)
}

.get.quant <- function(identifications,colname,reporterTagNames) {
    cols <- sprintf(colname,reporterTagNames)
    if (!all(cols %in% colnames(identifications)))
      stop(" Quantitative information missing: Supply columns '",paste(cols,collapse="', '"),"'.")
    qdata <- unique(identifications[,c(.SPECTRUM.COLS['SPECTRUM'],cols)])
    identifications <<- identifications[,-which(colnames(identifications) %in% cols)]
    rownames(qdata) <- qdata[,.SPECTRUM.COLS['SPECTRUM']]
    qdata <- as.matrix(qdata[,-1])
    colnames(qdata) <- reporterTagNames
    return(qdata)
}

.check.assayDataElements <- function(assayDataElements) {

  for (elem in assayDataElements) {
    if (is.null(rownames(elem)))
      stop("provide rownames for all assayDataElements")
    #if (!identical(rownames(elem),rownames(data.ions)))
    #  stop("all assayDataElements must have the same rownames")
    #if (!identical(dim(data.ions),dim(elem)))
    #  stop("all assayDataElements must have the same dim")
  }
}

.get.quant.elems <- function(assayDataElements,data.ions,data.mass,spectra.ids,fragment.precision,reporterTagMasses) {
  if (is.null(assayDataElements))
    assayDataElements <- list()

  assayDataElements$ions <- data.ions
  assayDataElements$mass <- data.mass
  
  if (!identical(spectra.ids,rownames(data.ions))) {
    id.n.quant <- intersect(spectra.ids,rownames(data.mass))
    id.not.quant <- setdiff(spectra.ids,rownames(data.mass))
    quant.not.id <- setdiff(rownames(data.mass),rownames(data))
    print(head(data.ions))
    print(head(spectra.ids))

    if (length(id.n.quant)==0) stop("No spectra could be matched between identification and quantifications")
    
    if (length(quant.not.id) > 0)
      warning(length(quant.not.id)," spectra could not be mapped from quant to id: ",
              paste(quant.not.id[1:min(length(quant.not.id),10)],collapse=";"))
    if (length(id.not.quant) > 0)
      warning(length(id.not.quant)," spectra could not be mapped from id to quant: ",
              paste(id.not.quant[1:min(length(id.not.quant),10)],collapse=";"))

    na.matrix <- matrix(NA,nrow=length(spectra.ids),ncol=ncol(data.mass),
                        dimnames=list(spectra.ids,colnames(data.mass)))

    for (elem in names(assayDataElements)) {
      tmp <- na.matrix
      tmp[id.n.quant,] <- assayDataElements[[elem]][id.n.quant,]
      assayDataElements[[elem]] <- tmp
    }
  }

  # filter based on fragment precision
  if (!is.null(fragment.precision)) {
    
    min.masses <- reporterTagMasses - fragment.precision/2
    max.masses <- reporterTagMasses + fragment.precision/2
    for (i in seq_len(nrow(assayDataElements$mass))) {
      bad.mass <- assayDataElements$mass[i,]<min.masses |  assayDataElements$mass[i,] > max.masses
      if (any(bad.mass,na.rm=TRUE)) {
        for (elem in names(assayDataElements)) {
          assayDataElements[[elem]][i,bad.mass] <- NA
        }
      }
    }
  }

  assayDataElements$ions[which(assayDataElements$ions==0)] <- NA
  assayDataElements$mass[which(assayDataElements$mass==0)] <- NA
  if (all(apply(is.na(assayDataElements$mass),2,all))) stop("all masses are NA")
  if (all(apply(is.na(assayDataElements$ions),2,all))) stop("all intensities are NA")

  return(assayDataElements)
}

.get.varMetaData <- function(identifications) {
  nn <- .SPECTRUM.COLS %in% colnames(identifications)

  label.desc <- c(PEPTIDE='peptide sequence',
      MODIFSTRING='modifications of peptide',
      CHARGE='peptide charge state',
      THEOMASS='theoretical peptide mass',
      EXPMASS='experimental peptide mass',
	    PRECURSOR.ERROR='precursor error',
      PARENTINTENS='parent ion intensity',
      RT='retention time',
      DISSOCMETHOD='dissociation METHOD',
      SPECTRUM='spectrum title',
      SPECTRUM.QUANT='title of spectrum used for quantiation',
      PRECURSOR.PURITY="precursor purity",
      RAWFILE="raw file",NMC="nmc",
	    DELTASCORE="delta score",DELTASCORE.PEP="delta score peptide",
      SCANS="scans",
      SCANS.FROM="scans from",SCANS.TO="scans to",
	    MASSDELTA.ABS="massdelta (abs)",MASSDELTA.PPM="massdelta (ppm)",
      SEARCHENGINE='protein search engine',
      SCORE='protein search engine score',
	    SCORE.MSGF='MSGF+ score',

      SCORE.MASCOT="Mascot search score",
      SCORE.PHENYX="Phenyx search score",
      SCORE.PHOSPHORS='PhosphoRS pepscore',
      PROB.PHOSPHORS="PhosphoRS probability",

      PHOSPHO.SITES="phosphorylation sites",
      USEFORQUANT='use spectrum for quantification',
      SEQPOS='PTM seqpos',
      SITEPROBS='PhosphoRS site.probs',
      FILE='file',SAMPLE='sample',NOTES='notes'
      )
  if (!all(names(.SPECTRUM.COLS) %in% names(label.desc)))
    stop("Not all SPECTRUM COLS have a label description:\n\t",
         paste(names(.SPECTRUM.COLS)[!names(.SPECTRUM.COLS) %in% names(label.desc)],collapse="\n\t"))

  VARMETADATA=data.frame(labelDescription=label.desc[names(.SPECTRUM.COLS)],
                         row.names=.SPECTRUM.COLS)
	    
  return(VARMETADATA[nn,,drop=FALSE])
}

.merge.identifications.full <- function(identifications, ...) {
  SC <- .SPECTRUM.COLS[.SPECTRUM.COLS %in% colnames(identifications)]
  ## Substitute Isoleucins with Leucins (indistinguishable by Masspec)
  identifications[,.PEPTIDE.COLS['REALPEPTIDE']] <- identifications[,SC['PEPTIDE']]
  identifications[,SC['PEPTIDE']] <- gsub("I","L",identifications[,SC['PEPTIDE']])

  ## Separate protein columns (focus on peptide-spectrum matches)
  PC <- c(.PROTEIN.COLS['PROTEINAC'],.PEPTIDE.COLS['STARTPOS'],.PEPTIDE.COLS['REALPEPTIDE'])
  protein.colnames <- which(colnames(identifications) %in% c(SC['PEPTIDE'],PC))
  pept.n.prot <- unique(identifications[,protein.colnames])
  identifications <- unique(identifications[,-which(colnames(identifications) %in% PC)])

  ## Merge identifications
  if (max(table(identifications[,SC['SPECTRUM']])) > 1)
    identifications <- .merge.identifications(identifications, ...)
  if (anyDuplicated(identifications[,SC['SPECTRUM']])) 
    stop('No divergent spectra identifications should be left.')
  
  ## Merge back the protein mapping
  merge(pept.n.prot,identifications,by="peptide")
}

setMethod("initialize","IBSpectra",
    function(.Object,identifications=NULL,data.ions=NULL,data.mass=NULL,
             proteinGroupTemplate=NULL,fragment.precision=NULL,
             assayDataElements=list(),allow.missing.columns=FALSE,
             write.excluded.to=NULL,...) { 

  if (is.null(identifications))
    return(callNextMethod(.Object,...))

  reporterTagNames <- reporterTagNames(.Object)
  identifications <- .factor.to.chr(identifications)

  ## Check that obligatory columns are present
  identifications <- .check.columns(identifications, data.ions, data.mass, allow.missing.columns)

  SC <- .SPECTRUM.COLS[.SPECTRUM.COLS %in% colnames(identifications)]
  ## Substitute Isoleucins with Leucins (indistinguishable by Masspec)
  identifications[,.PEPTIDE.COLS['REALPEPTIDE']] <- identifications[,SC['PEPTIDE']]
  identifications[,SC['PEPTIDE']] <- gsub("I","L",identifications[,SC['PEPTIDE']])

  ## Separate protein columns (focus on peptide-spectrum matches)
  PC <- setdiff(.PEPTIDE.COLS, SC['PEPTIDE'])
  protein.colnames <- which(colnames(identifications) %in% c(SC['PEPTIDE'],PC))
  pept.n.prot <- unique(identifications[,protein.colnames])
  identifications <- unique(identifications[,-which(colnames(identifications) %in% PC)])

  ## Merge identifications
  if (max(table(identifications[,SC['SPECTRUM']])) > 1)
    identifications <- .merge.identifications(identifications)
  if (anyDuplicated(identifications[,SC['SPECTRUM']])) 
    stop('No divergent spectra identifications should be left.')
  rownames(identifications) <- identifications[,SC['SPECTRUM']]
  
  # Create ProteinGroup
  proteinGroup <- ProteinGroup(merge(pept.n.prot,identifications,by="peptide"),template=proteinGroupTemplate)
  
  ## Get intensities and masses in assayDataElements
  if (is.null(data.ions))
    data.ions <- .get.quant(identifications,.PEAKS.COLS['IONSFIELD'],reporterTagNames)
  if (is.null(data.mass))
    data.mass <- .get.quant(identifications,.PEAKS.COLS['MASSFIELD'],reporterTagNames)

  assayDataElements <- .get.quant.elems(assayDataElements,data.ions,data.mass,identifications[,SC['SPECTRUM']],fragment.precision,reporterTagMasses(.Object))

  if (!.SPECTRUM.COLS['USEFORQUANT'] %in% colnames(identifications)) {
    # not perfect - better: set spectra of peptides shared between groups to FALSE
    #                            and spectra with no values
    identifications[,.SPECTRUM.COLS['USEFORQUANT']] <- TRUE
  }
    
  fdata <- identifications[,colnames(identifications) %in% .SPECTRUM.COLS]
  featureData <- new("AnnotatedDataFrame",data=fdata,
                     varMetadata=.get.varMetaData(fdata))
	   
  assayData=do.call(assayDataNew, assayDataElements, envir=parent.frame())
  
  ## create ibspectra object
  callNextMethod(.Object,
      assayData=assayData,
      featureData=featureData,
      proteinGroup=proteinGroup,
      reporterTagNames=reporterTagNames,...)
})



setGeneric("readIBSpectra", function(type,id.file,peaklist.file,...)
           standardGeneric("readIBSpectra"))

setMethod("readIBSpectra",
          signature(type="character",id.file="character",peaklist.file="missing"),
    function(type,id.file,...) {
      ll <- lapply(seq_along(id.file),function(i) {
                   message("\treading ",id.file[i])
                   df <- read.table(id.file[i],header=T,sep="\t")
                   df[,.SPECTRUM.COLS['FILE']]  <- id.file[i]
                   if (!is.null(names(id.file)))
                     df[,.SPECTRUM.COLS['SAMPLE']]  <- names(id.file)[i]
                   df
            })
      new(type,identifications=do.call(rbind,ll),...)
    }
)
setMethod("readIBSpectra",
          signature(type="character",id.file="data.frame",peaklist.file="missing"),
    function(type,id.file,...) new(type,identifications=id.file,...)
)

setMethod("readIBSpectra",
          signature(type="character",id.file="character",peaklist.file="character"),
    function(type,id.file,peaklist.file,
             mapping.file=NULL,mapping=c(peaklist="even",id="odd"),
             id.file.domap=NULL,id.format=NULL,decode.titles=TRUE,...) {
      
      data <- .read.identifications(id.file,mapping=mapping.file,mapping.names=mapping,
                                    identifications.quant=id.file.domap,
                                    identifications.format=id.format,decode.titles=decode.titles)

      readIBSpectra(type,data,peaklist.file,...)
})


##' readIBSpectra - read IBSpectra object from files
##'
##' <details>
##' @title 
##' @param type [character] IBSpectra type
##' @param id.file [character] file of format ibspectra.csv or
##' mzid. If format is ibspectra.csv, it may also contain quantitative
##' information, and peaklist.file is not required.
##' @param peaklist.file [character] file in MGF format containing
##' quantitative information (m/z and intensity pairs). If NULL,
##' quantitative information is expected to reside in id.file.
##' @param proteinGroupTemplate [ProteinGroup object] uses certain
##' protein grouping as template. Useful when comparing multiple
##' experiments.
##' @param mapping.file [character] CSV file which maps spectrum
##' titles from peaklist file to those of id file. Usefule when
##' quantitative and identification information reside in different
##' but corresponding spectra. E.g. HCD-CID dissociation
##' @param mapping [named character] column number or name for
##' 'peaklist' and 'id' spectra.
##' @param mapping.file.readopts 
##' @param peaklist.format 
##' @param id.format 
##' @return IBSpectra object of type 
##' @author Florian P Breitwieser
setMethod("readIBSpectra",
          signature(type="character",id.file="data.frame",peaklist.file="character"),
    function(type,id.file,peaklist.file,
             proteinGroupTemplate=NULL,annotate.spectra.f=NULL,
             peaklist.format=NULL,scan.lines=0,
             fragment.precision=NULL,fragment.outlier.prob=NULL,...) {
      
      log <- data.frame(key=c(),message=c())

      data <- id.file
      if (is.function(annotate.spectra.f)) {
        data <- annotate.spectra.f(data,peaklist.file)
      }

      # all identified spectrum titles
      id.spectra <- unique(data[,.SPECTRUM.COLS['SPECTRUM']])

      data.ions=c()
      data.mass=c()
      data.titles=c()
      for (peaklist.f in peaklist.file) {
        peaklist.format.f <- peaklist.format
        if (is.null(peaklist.format.f)) {

          if (grepl(".mgf$",peaklist.f,ignore.case=TRUE))peaklist.format.f <- "mgf"
          else if (grepl(".mcn$",peaklist.f,ignore.case=TRUE))peaklist.format.f <- "mcn"
          else if (grepl(".intensities.csv$",peaklist.f,ignore.case=TRUE))peaklist.format.f <- "csv"
          else
            stop(paste0("cannot parse file ",peaklist.f," - cannot deduce format (mgf or mcn)"))          

        }

        if (tolower(peaklist.format.f) == "mgf") {
          .Object <- new(type)
          reporterMasses <- .Object@reporterTagMasses
          reporterTagNames <- .Object@reporterTagNames

          intensities.f <- .read.mgf(peaklist.f,reporterMasses,reporterTagNames,
                                     fragment.precision=fragment.precision,
                                     prob=fragment.outlier.prob,scan.lines=scan.lines)
          if (nrow(intensities.f$ions) == 0) { stop("only NA data in ions/mass") }
          data.titles <- c(data.titles,intensities.f$spectrumtitles)
          data.ions <- rbind(data.ions,intensities.f$ions)
          data.mass <- rbind(data.mass,intensities.f$mass)
        } else if (tolower(peaklist.format.f) == "mcn") {
            if (type != "iTRAQ4plexSpectra")
              stop("mcn format (iTracker) only supports iTRAQ 4plex spectra!")
            mcn.i <- read.table("itraqdta/i-Tracker.mcn",sep=",",skip=2,
                                colClasses=c("character","character",
                  "numeric","numeric","numeric","numeric",rep("NULL",36)),
                col.names=c("spectrum","spectrum.t","114","115","116","117",rep("",36)),
                check.names=FALSE)
            data.titles <- c(data.titles,mcn.i$spectrum)
            data.ions <- c(data.ions,as.matrix(mcn.i[,3:6]))
            data.mass <- c(data.mass,
                matrix(rep(114:117,nrow(mcn.i)),nrow=nrow(mcn.i),byrow=TRUE))
        } else if (tolower(peaklist.format.f) == "csv") {
          message("reading ",peaklist.f)
          res <- read.delim(peaklist.f,stringsAsFactors=FALSE)
          message("done reading ",peaklist.f)
          
          ## FIX::
          #if (!is.null(id.spectra) && length(id.spectra) != 0) 
          #  res <- res[res[,"spectrum"] %in% id.spectra,]

          data.titles <- c(data.titles,res[,"spectrum"])
          data.ions <- rbind(data.ions,as.matrix(res[,.grep_columns(res,"ions$")]))
          data.mass <- rbind(data.mass,as.matrix(res[,.grep_columns(res,"mass$")]))

        }
      }
      if (.SPECTRUM.COLS['SPECTRUM.QUANT'] %in% colnames(data))
        data.titles <- .do.map(data.titles,unique(data[,.SPECTRUM.COLS[c('SPECTRUM','SPECTRUM.QUANT')]]))
      rownames(data.ions)  <- data.titles
      rownames(data.mass)  <- data.titles
      ## TODO: check that all identified spectra are present in intensities

      
      new(type,identifications=data,data.mass=data.mass,data.ions=data.ions,...)
    }
)


.do.map <- function(spectrumtitles,mapping.quant2id) {
  #mapped.spectra.pl <-
  #  mapping.quant2id[,2][ mapping.quant2id[,1] %in% id.spectra]

  #write(mapped.spectra.pl,file='id_spectra.csv')
  #.stopiflengthnotequal(id.spectra,mapped.spectra.pl,
  #                      "not all identified spectra could be matched!\n",
  #                      "\tx ... identified spectra\n",
  #                      "\ty ... mapped spectra\n")
 
  spectra.map <- .as.vect(mapping.quant2id,1,2)
  .stopiflengthnotequal(spectrumtitles,
                        spectra.map[spectrumtitles],
                        "not all spectra could be matched!\n",
                        "\tx ... spectra with quant info\n",
                        "\ty ... identified spectra\n")
  spectra.map[spectrumtitles]
}

.get.dupl.n.warn <- function(df,col,msg="ibspectra",write.to=NULL,f=warning) {
  dupl <- .all.duplicate.rows(df,col)
  if (!is.null(write.to))
    write.table(dupl,file=write.to,row.names=FALSE,sep="\t")
  dupl.msg <- paste(apply(dupl,1,paste,collapse="; "),collapse="\n\t")
  f(sprintf("%s> divergent identifications in %s spectra [%s ids]:\n\t%s",
			  msg,length(unique(dupl[,col])),nrow(dupl),dupl.msg))
  return(unique(dupl[,col]))
}


### READ MzID
read.mzid <- function(f) {
  library(XML)
  doc <- xmlInternalTreeParse(f)
  ns=c(x="http://psidev.info/psi/pi/mzIdentML/1.0")

  message("mapping")
  searchdatabase.mapping <- data.frame(
    ref=xpathSApply(doc,"/x:mzIdentML/x:DataCollection/x:Inputs/x:SearchDatabase",
      xmlGetAttr,name="id",namespaces=ns),
    name=xpathSApply(doc,"/x:mzIdentML/x:DataCollection/x:Inputs/x:SearchDatabase",
      xmlGetAttr,name="name",namespaces=ns),stringsAsFactors=FALSE
  )
   
  peptide.mapping <- data.frame(
      ref=xpathSApply(doc,"/x:mzIdentML/x:SequenceCollection/x:Peptide",
        xmlGetAttr,name="id",namespaces=ns),
      peptide.seq=xpathSApply(doc,
        "/x:mzIdentML/x:SequenceCollection/x:Peptide/x:peptideSequence",
        xmlValue,namespaces=ns),
      modification=xpathSApply(doc,"/x:mzIdentML/x:SequenceCollection/x:Peptide",
        fun=function(pep) {
          pep.length <- nchar(xpathSApply(pep,"x:peptideSequence",xmlValue,namespaces=ns))
          modif.df <- data.frame(
            location=as.numeric(xpathSApply(pep,"x:Modification",
              xmlGetAttr,name="location",namespaces=ns)),
            name=xpathSApply(pep,"x:Modification/x:cvParam[@cvRef='UNIMOD']",xmlGetAttr,name="name",namespaces=ns),
            stringsAsFactors=FALSE)
          modif.tmp <- rep("",pep.length+2)
          modif.tmp[modif.df$location+1] = modif.df$name
          return(paste(modif.tmp,collapse=":"))
        },namespaces=ns),stringsAsFactors=FALSE)
    
  protein.mapping <- data.frame(
      ref=xpathSApply(doc,"/x:mzIdentML/x:SequenceCollection/x:DBSequence",
        xmlGetAttr,name="id",namespaces=ns),
      accession=xpathSApply(doc,"/x:mzIdentML/x:SequenceCollection/x:DBSequence",
        xmlGetAttr,name="accession",namespaces=ns),
      sdb.ref=xpathSApply(doc,"/x:mzIdentML/x:SequenceCollection/x:DBSequence",
        xmlGetAttr,name="SearchDatabase_ref",namespaces=ns),
                                stringsAsFactors=FALSE)
  
  message("spectrum mapping")
  records.spectrumIdentifications <- 
    do.call(rbind,xpathSApply(doc,"/x:mzIdentML/x:DataCollection/x:AnalysisData/x:SpectrumIdentificationList/x:SpectrumIdentificationResult",
              namespaces=ns,
              fun=function(sir) {
    ## _SpectrumIdentificationResult_ #
    ## All identification from searching one spectrum
    spectrum.id <- xmlGetAttr(sir,"spectrumID")
    spectrum.title <- xpathSApply(sir,"x:cvParam[@name='spectrum title']",xmlGetAttr,name='value',namespaces=ns)

    ## get spectrum identifications which pass threshold
    #if (length(siis) > 1) stop(paste("more than one SpectrumIdentificationItems for spectrum ",spectrum.title))
    siis <- xpathApply(sir,"x:SpectrumIdentificationItem[@passThreshold='true' and @rank='1']",namespaces=ns,fun=function(sii) {
      ## _SpectrumIdentificationItem_ #
      ## An identification of a single peptide of a specturm.
      ## Only take the one which passes the threshold.

      attr.s <- xmlAttrs(sii)
      pep.mapping <- peptide.mapping[peptide.mapping[,"ref"] == attr.s['Peptide_ref'],]
 
    spectrum.df <-
      data.frame(
                 spectrum=spectrum.title,
                 search.engine = "Mascot",
                 score         = xpathSApply(sii,"x:cvParam[@name='mascot:score']",xmlGetAttr,name="value",namespaces=ns),
                 peptide.ref   = attr.s['Peptide_ref'],
                 peptide       = pep.mapping[,"peptide.seq"],
                 modif         = pep.mapping[,"modification"],
                 theo.mass     = attr.s['calculatedMassToCharge'],
                 exp.mass      = attr.s['experimentalMassToCharge'],
                 stringsAsFactors=FALSE)
#rm(attr.s)
    pe.df <- do.call(rbind,xpathApply(sii,"x:PeptideEvidence",namespaces=ns,
          fun=function(pe) {
     attr.e <- xmlAttrs(pe)
     data.frame(
                 peptide.ev.id=attr.e["id"],
                 peptide.ev.start=attr.e["start"],
                 peptide.ev.end=attr.e["end"],
                 peptide.ev.nmc=attr.e["missedCleavages"])
    }))
    if (nrow(spectrum.df)>1) stop("spectrum df nrow > 1 - might be a problem")
    spectrum.df <- cbind(pe.df,spectrum.df)
    return (spectrum.df)
  })
  }
  ))

  # TODO: check memory leaks

  message("protein mapping")
  records.proteinDetections <- do.call(rbind,xpathApply(doc,
    "/x:mzIdentML/x:DataCollection/x:AnalysisData/x:ProteinDetectionList/x:ProteinAmbiguityGroup",
    namespaces=ns,
    fun=function(pag) {
    ## apply on ProteinAmbiguityGroup
    do.call(rbind,xmlApply(pag,function(pdh) {
      ## apply on ProteinDetectionHypothesis
      data.frame(dbseq.ref=xmlGetAttr(pdh,"DBSequence_ref"),
        peptide.ev.id=
          as.character(getNodeSet(pdh,"x:PeptideHypothesis/@PeptideEvidence_Ref",namespaces=ns))
    )}))
  }))

  free(doc)
  
  merge(records.spectrumIdentifications,records.proteinDetections,by="peptide.ev.id")
}

## read.mgf
.parse.spectrum <- function(input,reporterMasses,fragment.precision,recordNo) { 
  firstChar = substr(input,1,1);
  sel.numeric = firstChar == 1 & substr(input,4,4) == ".";
  sel.alpha = firstChar %in% c("P","T")
      
  d <- unlist(strsplit(input[sel.alpha],"="))
  d1 <- d[seq(2,length(d),by=2)]
  names(d1) <-d[seq(1,length(d),by=2)]
      
  spectrumTitles[recordNo,] <<- d1[c("TITLE","PEPMASS")]
# TODO: do not take closest but most intense peak?
      
  if (any(sel.numeric)) {
    mzi <- do.call("rbind",strsplit(input[sel.numeric],"\\s"))[,1:2]
    if (!is.null(nrow(mzi))) {
      mzi.mass <- as.numeric(mzi[,1])
      mzi.ions <- as.numeric(mzi[,2])
      if (length(mzi.mass)>0) {
        lapply(seq_along(reporterMasses),
               function(i) {
                 m <- abs(mzi.mass-reporterMasses[i])
                 pos <- which(m == min(m))
                 if (length(pos) > 0 & m[pos] < fragment.precision/2) {
                   observedMasses[recordNo,i] <<- mzi.mass[pos]
                   observedIntensities[recordNo,i] <<- mzi.ions[pos]
                 }
               }
               )
      }
    }
  }
}

##' .read.mgf: read isobaric reporter tag masses and intensities from MGFs
##'
##' MGF files list m/z and intensities for each spectrum. .read.mgf
##' extracts m/z and intensity pairs of masses corresponding to isobaric
##' tag masses (within a fragment precision).
##' @title 
##' @param filename [character] file name of one or multiple files in MGF format
##' @param type [character] denoting IBSpectra class - used to get
##'             reporter masses and reporter names.
##' @param spectra [character vector] if defined, only export spectra whose TITLE
##'                is listed. Speeds up the function when only identified spectra
##'                are of interest.
##' @param fragment.precision [numeric] take m/z-intensity pairs whose m/z value are
##'                          in a range of +/- fragment.precision/2 of 'true' mass.
##' @param prob [numeric] Filter out m/z-intensitiy values with the prob/2 most
##'             unprecise m/z values on both sides.
##' @param substitute.dta [boolean] internal. replace TITLEs: s/.dta.[0-9]*$/.dta/
##' @return list(ions, mass, spectrumtitles)
##' @author Florian P Breitwieser
.read.mgf <- function(filename,reporterMasses,reporterNames,spectra=NULL,fragment.precision=0.05,
                      prob=NULL,substitute.dta=FALSE,check.id.ok=FALSE,
                      scan.lines=0) {
  if (is.null(fragment.precision)) { fragment.precision=0.05 }
  message("  reading mgf file ",filename,
          " [fragment precision: ",fragment.precision,"]")

  ## get reporter masses and names from type
  nReporter <- length(reporterMasses)
  min.mass <- min(reporterMasses)-fragment.precision/2
  max.mass <- max(reporterMasses)+fragment.precision/2
  
  ## read (and concatenate if multiple) mgf files
  input <- c()
  for (f in filename) {
    con <- file(f,'r')
    if (scan.lines > 0) {
      while(length(f.input <- readLines(con, n=scan.lines)) > 0){
        input <- c(input,grep("^[A-Z]|^1[12][0-9]\\.",f.input,value=T))
      }
    } else {
      input <- c(input,readLines(con))
    }
    close(con)
  }
  if (substitute.dta)
    input <- sub(".dta.*$",".dta",input)
  
  ## index mgf file content: positions of BEGIN and END IONS
  begin_ions <- which(input=="BEGIN IONS")
  end_ions <- which(input=="END IONS")
  if (length(begin_ions) != length(end_ions))
    stop("mgf file is errorneous, non-matching number",
         " of BEGIN IONS and END IONS tags");

  bnd <- data.frame(begin=begin_ions,
                    end=end_ions)
  
  if (!is.null(spectra)) {
    ## filtering to take only spectra defined in spectra
    ## all.titles <- .trim(sapply(strsplit(grep("TITLE",input,value=T),"="),function(x) x[2] )) # not efficient
    all.titles <- .trim(substring(grep("^TITLE=",input,value=TRUE),7))
    if (length(all.titles) != nrow(bnd)) {
      # sanity check that each spectrum has a title
      stop("title not specified for all spectra!");
    }

    spectra.to.take <- all.titles %in% spectra

    if (sum(spectra.to.take) ==0) {
      stop("No identified spectrum is found in MGF file.\n",
           "  TITLEs in MGF [1:",length(all.titles),"]: \n\t",
           paste(all.titles[1:2],collapse=", "),", ...\n",
           "  identified spectra [1:",length(spectra),"]: \n\t",
           paste(spectra[1:2],collapse=", "),", ...\n")
    }
    bnd <- bnd[spectra.to.take,]
  }
  bnd$recordNo = seq_len(nrow(bnd))
  nSpectra <- nrow(bnd)
  message(nSpectra," spectra")

  ## create list with all spectra (header+mass list) as entries
  all.spectra <- apply(bnd,1,function(x) input[x[1]:x[2]])
  rm(input)

  ## if all spectra are of equal length, apply returns a matrix
  ##  convert to list
  if (is.matrix(all.spectra)) 
    all.spectra <- split(all.spectra,col(all.spectra))
  
  ## extract information from each spectrum
  result <- do.call(rbind,lapply(all.spectra,function(x) {
    header <- .strsplit_vector(x[grep("^[A-Z]",x)],"=")
    numbers <- do.call(rbind,strsplit(x[grep("^1..\\.",x)],"\\s"))
    mzi.mass <- as.numeric(numbers[,1])
    
    rr <- c(title=header["TITLE"])
    
    sel <- mzi.mass > min.mass & mzi.mass < max.mass
    if (any(sel)) {
      mzi.mass <- mzi.mass[sel]
      mzi.ions <- as.numeric(numbers[sel,2])

      rr <- c(rr,do.call(c,lapply(reporterMasses,function(y) {
        m <- abs(y-mzi.mass)
        pos <- which(m == min(m))
      
        if (length(pos) > 0 & m[pos] < fragment.precision/2)
          return(c(mzi.mass[pos],mzi.ions[pos]))
        else
          return(c(NA,NA))
      }))) 
    } else {
      rr <- c(rr,rep(NA,nReporter*2))
    }
    return(rr)
  }))
  rm(all.spectra)
  if (length(result) == 0 || nrow(result) == 0) {
    stop("error reading MGF file - could not parse masses and intensities.\n",
         "Check the mapping id <-> peaklist.")
  }
 
  mass <- apply(result[,seq(from=2,to=ncol(result),by=2)],2,as.numeric)
  ions <- apply(result[,seq(from=3,to=ncol(result),by=2)],2,as.numeric)
     
  ## only select spectra with itraq masses detected
  sel = apply(mass,1,function(x) any(!is.na(x)))
      
  if (!any(sel)) {
    stop("No values could be extracted from MGF ",filename,"\n",
         "with fragment precision ",fragment.precision,".\n")
  }

  if (!is.null(prob) && prob > 0) {
    ## boundaries: remove extreme outliers of mass spectrum
    ##  to test: another quantile.type might be more appropriate for small datasets
    bnd <- apply(mass[sel,],2,quantile,probs=c(prob*0.5,1-prob*0.5),na.rm=TRUE)
    sel.prob <- !is.na(mass) & (mass < matrix(bnd[1,],byrow=T,nrow=nrow(mass),ncol=ncol(mass)) |
                                mass > matrix(bnd[2,],byrow=T,nrow=nrow(mass),ncol=ncol(mass)))

    ions[sel.prob] <- NA
    mass[sel.prob] <- NA
    message("mass boundaries:\n\t",
            paste(colnames(mass),sprintf("%.5f : %.5f",bnd[1,],bnd[2,]),sep="\t",collapse="\n\t"))
  }

  ions <- ions[sel,,drop=FALSE]
  mass <- mass[sel,,drop=FALSE]
 
  spectrumtitles <- .trim(result[sel,1])
  dimnames(ions) <- list(spectrumtitles,reporterNames)
  dimnames(mass) <- list(spectrumtitles,reporterNames)
  rm(result)
  
  return(list(ions=ions, mass=mass,
              spectrumtitles=spectrumtitles))
}


## TODO: log is not returned
.read.idfile <- function(id.file,id.format=NULL,decode.titles=TRUE,trim.titles=FALSE,log=NULL,...) {
  data <- do.call("rbind",lapply(id.file,function(f) {
    
    if (is.null(id.format)) {
      if (grepl(".mzid$",f,ignore.case=TRUE)) 
        id.format.f <- "mzid"
      else if (grepl(".ibspectra.csv$",f,ignore.case=TRUE) ||
               grepl(".id.csv$",f,ignore.case=TRUE) || 
               grepl(".mascot.csv$",f,ignore.case=TRUE) || 
               grepl(".phenyx.csv$",f,ignore.case=TRUE))
        id.format.f <- "ibspectra.csv"
      else if (grepl(".peptides.csv$",f) || grepl(".peptides.txt$",f)) 
        id.format.f <- "rockerbox"
      else if (grepl(".msgfp.csv$",f) || grepl(".tsv$",f)) 
        id.format.f <- "msgfp tsv"
      else
        stop(paste("cannot parse file ",f," - cannot deduce format based on extenstion (it is not ibspectra.csv, id.csv, peptides.txt or mzid). Please provide id.format to readIBSpectra",sep=""))
    } else {
      id.format.f <- id.format
    }
    
    if (id.format.f == "ibspectra.csv") {
      data <- read.table(f,header=T,stringsAsFactors=F,sep="\t",...)
      log <- rbind(log,c("identification file [id.csv]",f))
    } else if (id.format.f == "mzid") {
      data <- read.mzid(f)
      log <- rbind(log,c("identification file [mzid]",f))
    } else if (id.format.f == "rockerbox") {
      data <- .read.rockerbox(f,...)
    } else if (id.format.f == "msgfp tsv") {
      data <- .read.msgfp.tsv(f,...)
    } else {
      stop(paste0("cannot parse file ",f," - format [",id.format.f,"] not known."))
    }
    return(data)
  }
  ))
  if (decode.titles)
    data[,.SPECTRUM.COLS['SPECTRUM']] <- unlist(lapply(data[,.SPECTRUM.COLS['SPECTRUM']],URLdecode))

  if (trim.titles)
    data[,.SPECTRUM.COLS['SPECTRUM']] <- .trim(data[,.SPECTRUM.COLS['SPECTRUM']])
  return(data)
}

.read.rockerbox <- function(f) {
  data.r <- read.table(f,header=T,stringsAsFactors=F,sep="\t")
  if (!"scan.title" %in% colnames(data.r))
    stop("no scan.title column in ",f,"; please use a Rockerbox version >= 2.0.6")

  ## transform modification (TODO)
  data.r$modif <- data.r$modifications
  ## end transform
  
  ## transform 'all.peptide.matches' to ac and start.pos
  split.acs <- strsplit(data.r$all.protein.matches,"; ")
  names(split.acs) <- data.r$all.protein.matches
  ac.n.startpos <- ldply(split.acs,function(x) {
    y <- do.call(rbind,strsplit(x,split="\\[|\\]"))
    start.pos <- sapply(strsplit(y[,2],"-",fixed=TRUE),
                        function(z) if(all(!is.na(as.numeric(z))) && length(z) == 2) as.numeric(z[1])
                        else stop("not numeric"))
    data.frame(accession=y[,1],start.pos=start.pos)  
  })
  data.r <- merge(data.r,ac.n.startpos,by.x="all.protein.matches",by.y=".id")
  data.r$all.protein.matches <- NULL
  ## end transform

  sel <- names(.ROCKERBOX.COLS) %in% names(c(.SPECTRUM.COLS,.PEPTIDE.COLS))
  data <- data.r[,.ROCKERBOX.COLS[sel]]
  colnames(data) <- c(.SPECTRUM.COLS,.PEPTIDE.COLS)[names(.ROCKERBOX.COLS)[sel]]
  return(data)
}

###############################################################################
## MERGE IDENTIFCATIONS


.dissect.search.engines <- function(identifications) {
  ## scores are merged together
  if (.SPECTRUM.COLS['SCORE'] %in% colnames(identifications)) {
    engines <- strsplit(identifications[,SC['SEARCHENGINE']],"|",fixed=TRUE)
    scores <- strsplit(identifications[,SC['SCORE']],"|",fixed=TRUE)
  } else {
    engine.n.score <- strsplit(identifications[,SC['SEARCHENGINE']],"[ \\|]")
    engines <- lapply(engine.n.score,function(x) x[seq(from=1,to=length(x),by=2)])
    if (length(unique(unlist(engines))>10)) {
      engines <- lapply(engine.n.score,function(x) x[seq(from=1,to=length(x)/2)])
      scores <- lapply(engine.n.score,function(x) as.numeric(x[seq(from=length(x)/2+1,to=length(x))]))
    } else {
      scores <- lapply(engine.n.score,function(x) as.numeric(x[seq(from=2,to=length(x),by=2)]))
    }
  }
  for (engine in unique(unlist(engines))) {
    name <- paste0('score.',tolower(engine))
    e.scores <- mapply(function(e,s) if(any(e==engine)) s[e==engine] else NA,engines,scores)
    identifications[,name] <- as.numeric(e.scores)
  }
  identifications[,SC['SEARCHENGINE']] <- sapply(engines,paste,collapse="&")
  if ('SCORE' %in% names(SC))
    identifications[,SC['SCORE']] <- NULL
  return(identifications)
}

.merge.search.engine.identifications <- function(identifications,...) {

  ## Columns to consolidate after merging
  ##   functions are used to resolve or remove the psm state
  COLS.TO.CONSOLIDATE <- list('peptide'=.consolidate.peptide.ids,
			      'modif'=.consolidate.modification.pos,
			      'charge'=.consolidate.charge,  ## sometimes, charge state 0 is reported when too high
			      'theo.mass'=mean.na.rm,        ## can differ esp. between Mascot and Phenyx
			      'retention.time'=mean.na.rm,
			      'parent.intens'=mean.na.rm)

  COLS.TO.CONSOLIDATE <- COLS.TO.CONSOLIDATE[names(COLS.TO.CONSOLIDATE) %in% colnames(identifications)]

  ## Columns used for merging. Typically 'spectrum' and columns which are the same regardless of search engine
  COLS.FOR.MERGING <- intersect(colnames(identifications),setdiff(.SPECTRUM.COLS,c(.ID.COLS,names(COLS.TO.CONSOLIDATE))))

  ## Split identifications by search engine
  cn.search.engine <- which(colnames(identifications) == .SPECTRUM.COLS['SEARCHENGINE'])
  ids.split <- lapply(split(identifications,identifications[,cn.search.engine]),
		      function(x) x[,-cn.search.engine])
  if (length(ids.split) < 2) stop("Expecting more than two different search engines.")
  if (length(ids.split) > 10) stop("Split data.frame into more than 10 search.engines - seems unrealistic. ",
				   "search.engine values: ",paste(names(ids.split),collapse=", "))

  clean.names <- gsub("[^[:alnum:]]","",tolower(names(ids.split))) ## lower case alpha-numeric names
  score.cols <- paste0("score.",clean.names)

  for (ii in seq_along(ids.split)) { # fix colnames which are duplicate
    cn <- colnames(ids.split[[ii]])
    cn[!cn %in% COLS.FOR.MERGING] <- paste(cn[!cn %in% COLS.FOR.MERGING],clean.names[ii],sep=".")
    colnames(ids.split[[ii]]) <- cn
  }

  ## Merge identification data frames
  ids.merged <- merge(ids.split[[1]],ids.split[[2]],by=COLS.FOR.MERGING,all=TRUE)
  if (length(ids.split) > 2) {
    for (ii in seq(from=3,to=length(ids.split))) {
      ids.merged <- merge(ids.merged,ids.split[[ii]],by=COLS.FOR.MERGING,all=TRUE)
    }
  }

  if (!.SPECTRUM.COLS['NOTES'] %in% colnames(ids.merged))
    ids.merged[,.SPECTRUM.COLS['NOTES']] <- ''

  ## Consolidate spectra with different identifications with different search engines
  for (colname in names(COLS.TO.CONSOLIDATE)) {
    message("Consolidating ",colname, " [",date(),"]")
    ids.merged <- .resolve.conflicts(ids=ids.merged,resolve.f=COLS.TO.CONSOLIDATE[[colname]],
  	         		     colname=colname,resolve.colnames=paste0(colname,".",clean.names),...)
  }

  tt <- table(ids.merged[,'spectrum'])
  #spectra.ok <- ids.merged[,'spectrum'] %in% names(tt)[tt==1]
  #resolved.ids <- .resolve.differing.identifications(ids.merged[!spectra.ok,],score.cols)

  #identifications <- rbind(ids.merged[spectra.ok,],resolved.ids)
  if (any(table(ids.merged[,'spectrum'])>1))
    stop("Merging not successful, duplicated psms!")

  ids.merged[,.SPECTRUM.COLS['SEARCHENGINE']] <- 
	  apply(ids.merged[,score.cols],1,function(x) { paste(names(ids.split)[!is.na(x)],collapse="&") })
  return(ids.merged)
}

na.rm <- function(x) x[!is.na(x)]

mean.na.rm <- function(x) mean(x,na.rm=TRUE)

# Remove differing peptide ids
.consolidate.peptide.ids <- function(x) NA

# Take a non-zero charge
.consolidate.charge <- function(x) {
	x <- !is.na(x)
	ifelse(any(x > 0),x[x>0][1],0)
}

# Take 'first' modification
.consolidate.modification.pos <- function(x) na.rm(x)[1]

.resolve.conflicts <- function(ids, resolve.f, colname, resolve.colnames, keep.cols = false) {

  if (is.character(resolve.colnames))
    resolve.colnames <- which(colnames(ids) %in% resolve.colnames)

  # set result column
  ids[,colname] <- .return.equal.or.na(ids[,resolve.colnames])

  # return resolved conflicting and non-conflicting data
  good.spectra <- !is.na(ids[,colname])
  if (!any(good.spectra))
    stop("No good spectra which don't ave to be resolved - something went wrong")
  if (!all(good.spectra)) {
    print(isobar:::.sum.bool(good.spectra))
    ids <- rbind(ids[good.spectra,],
		 .do.resolve.conflicts(ids[!good.spectra,],colname,resolve.colnames, resolve.f))
  }

  if (keep.cols)
    ids
  else
    ids[-resolve.colnames,]
}

.do.resolve.conflicts <- function(ids, colname, resolve.colnames, resolve.f) {
  if (length(ids) == 0)
    return(NULL) 
  if (length(ids) == 1)
    return(ids)

  ids[,colname] <- apply(ids[,resolve.colnames],1,resolve.f)
  if (any(is.na(ids[,colname])))
    message("removing ",sum(is.na(ids[,colname]))) 
  ids <- ids[!is.na(ids[,colname]),]
  if (nrow(ids) == 0)
	  return(NULL)

  ids[,.SPECTRUM.COLS['NOTES']] <- ifelse(ids[,.SPECTRUM.COLS['NOTES']] == '','',
					  paste0(ids[,.SPECTRUM.COLS['NOTES']],"\n"))

  ids[,.SPECTRUM.COLS['NOTES']] <- paste0(ids[,.SPECTRUM.COLS['NOTES']],
					  apply(ids[,resolve.colnames],1,function(x) {
					    x <- x[!is.na(x)]
					    paste(colname,"differing:\n\t",
                                                   paste(names(x),x,sep=": ",collapse="\n\t"))}))
  return(ids)
}

.resolve.modifications <- function(df,colname, modif.cols, standard.modif) {
  message("Resolving modifications")
  max.uniq <- function(tt) sum(tt==max(tt)) == 1
  take.max <- function(tt) names(tt)[which.max(tt)]
  if (is.character(modif.cols))
    modif.cols <- which(colnames(df) %in% modif.cols)

  adply(df, 1, function(x) {

    x <- as.data.frame(x)
    modifs <- unlist(x[,modif.cols])
    modifs <- modifs[!is.na(modifs)]
    if (length(modifs) == 0) {
	    print(x)
	    stop ("all modifs are NA!")
    }

    ## coherent modifications
    x$note <- ""
    if (length(modifs) == 1 || all(modifs == modifs[1])) {
      stop("Should be handled before")
      x[,colname] <- modifs[1]
      return(x[,-modif.cols])
    }

    ## resolve incoherent modifs
    note <- paste0("differing modification positions: \n\t",
		   paste(names(modifs),modifs,sep=": ",collapse="\n\t"))

    ## any modification position is more often present?
    tt <- table(modifs)
    if (max.uniq(tt)) {
      note <- paste0(note,". Taking ", take.max(tt) )
      stop("TODO: Implement")
    }

    ## take 'first' modification position
    x[,colname] <- modifs[1]
    x[,'note'] <- note
    return(x)
  })  
}

max.uniq <- function(tt) sum(tt==max(tt)) == 1

.resolve.differing.identifications <- function(identifications,score.cols) {
  max.uniq <- function(tt) sum(tt==max(tt)) == 1
  take.max <- function(tt) names(tt)[which.max(tt)]
  allequal <- function(x) all(x == x[1])
  by.y <- function(x,ind,fun=sum) sapply(by(x,ind,fun),function(x) return(x) )
  skipna <- function(x) unlist(x[!is.na(x)])
  n.skipped <- 0
  n.max.ids <- 0
  n.modif.pos.dif <- 0

  resolved.identifications <- ddply(identifications,'spectrum', function(x) {
	n.ids <- rowSums(!is.na(x[,score.cols]),na.rm=TRUE)    ## number of identifications for each psm
	if (max.uniq(n.ids)) {
	  n.max.ids <<- n.max.ids + 1
	  return(x[which.max(n.ids),,drop=FALSE])
	}
        
	## resolve peptide differnces
        if (!allequal(x[,'peptide'])) {                ## different peptides identified
	  pep.ids <- by.y(n.ids,x[,'peptide'],sum)
	  if (max.uniq(pep.ids)) {                     ##   any peptide has been seen more often than others?
	    x <- x[x[,'peptide'] == take.max(pep.ids),,drop=FALSE]
	  }  else {
	    n.skipped <<- n.skipped + 1
	    return(NULL)
	  }
	}
	
	## all equal peptides, different modification positions
        if (!allequal(x[,'peptide'])) {
	  message("ERROR while merging: psm peptides should be equal, but they aren't.")
	  print(x)
	  stop()
	}

	## resolve modification differences
        if (!allequal(x[,'modif'])) {                ## different modifs identified
	  modif.ids <- by.y(n.ids,x[,'modif'],sum)

	  modifs <- gsub("Oxidation_M","")

	  if (!max.uniq(modif.ids))
	    n.modif.pos.dif <<- n.modif.pos.dif + 1

	  print(x)
	  modif <- paste(x[,.SPECTRUM.COLS['SEARCHENGINE']],x[,'modif'],sep=": ",collapse=' & ')
	  x <- x[x[,'modif'] == take.max(modif.ids)[1],,drop=FALSE]
	  x[,'modif'] <- modif
	} else if (!allequal(x[,'charge'])) {         ## different charge
          x[1,score.cols] <- as.numeric(sapply(x[,score.cols],skipna))
	  x[1,'charge'] <- max(x[,'charge'])
	  x <- x[1,,drop=FALSE]
	} else { 
          message("Why is the modif equal? ")
	  print(rbind(x,is.equal=apply(x,2,allequal)))
	  stop()
	}
	
	return(x)
  })
  message(" resolving differing ",length(unique(identifications[,'spectrum']))," identifications: " )
  message("   ",n.max.ids," resolved because more evidence was available for one alternative")
  message("   ",n.skipped," removed because of differing peptide ids")
  message("   ",n.modif.pos.dif," kept, as only the modification position was different")
  return(resolved.identifications)
}

.merge.quant.identifications <- function(identifications) {

  SC <- .SPECTRUM.COLS[.SPECTRUM.COLS %in% colnames(identifications)]
  score.colname <- .SPECTRUM.COLS[c('PROB.PHOSPHORS','SCORE.MASCOT','SCORE.PHENYX','SCORE.MSGF')]
  score.colname <- score.colname[score.colname %in% colnames(identifications)]

  message("Merging identifications from different dissociation methods.")
  ddply(identifications,.SPECTRUM.COLS['SPECTRUM.QUANT'],function(x) {
                           if (nrow(x) == 1) return(x)
                           my.args <- as.list(x[,score.colname,drop=FALSE])
                           my.args <- lapply(my.args,round,digits=2) ## take two significant digits before taking next score into account as top hitter
                           my.args$decreasing=TRUE
                           max.hit <- do.call(order,my.args)[1]
                           if (!all(x[,SC['PEPTIDE']] == x[1,SC['PEPTIDE']]))
                             return(NULL)

                           x[max.hit,SC['DISSOCMETHOD']] = paste0("[",x[max.hit,SC['DISSOCMETHOD']],"]")
                           if (all(x[,SC['MODIFSTRING']] == x[max.hit,SC['MODIFSTRING']]) && 'DISSOCMETHOD' %in% names(SC)) {
                             if ("cid" %in% x[,SC['DISSOCMETHOD']])
                               x[max.hit,SC['SPECTRUM']] <- x[x[,SC['DISSOCMETHOD']]=="cid",SC['SPECTRUM']][1]

                             x[max.hit,SC['DISSOCMETHOD']] <- paste(x[,SC['DISSOCMETHOD']],collapse="&")
                             for (sc in score.colname[c(2,3)])
                               x[max.hit,sc] <- paste(x[,sc],collapse="&")
                           }

                           return(x[max.hit,])
  })

}

.merge.identifications <- function(identifications,...) {
  SC <- .SPECTRUM.COLS[.SPECTRUM.COLS %in% colnames(identifications)]

  ## Merge results of different search engines / on different spectra
  if ('SEARCHENGINE' %in% names(SC) &&                                          ## search engine column is present
      length(unique(identifications[,SC['SEARCHENGINE']])) > 1 &&               ## there are multiple search engines defines
      !any(grepl('score.',colnames(identifications))))                          ## the individual score.ENGINENAME are not present
  {                     
    if (any(grepl("|",identifications[,SC['SEARCHENGINE']],fixed=TRUE))) {
      identifications <- .dissect.search.engines(identifications)               ## dissect merged id columns
    } else {
      identifications <- .merge.search.engine.identifications(identifications,...)  ## merge identifications
    }
  }

  ## Merge identifications from different dissociation methods (e.g. CID and HCD)
  ##   TODO: Can this be done by the code above?
  if ('SPECTRUM.QUANT' %in% names(SC)) {
    tt <- table(identifications[,SC['SPECTRUM.QUANT']])
    if (any(tt>1)) {
      spectra.ok <- identifcations[,'SPECTRUM.QUANT'] %in% names(tt)[tt==1]
      ids.quant.merged <- .merge.quant.identifications(identification[!spectra.ok])
      identifications <- rbind(identifications[spectra.ok,],ids.quant.merged)
    }
  }

  if (max(table(identifications[,SC['SPECTRUM']])) > 1)
    stop("Identifications still have duplicate spectra!")

  if ('SEARCHENGINE' %in% names(SC)) {
    message("Identification details:")
    tt <- table(identifications[,SC['SEARCHENGINE']])
    print(data.frame(perc=sprintf("%.2f %%",tt[order(tt)]/sum(tt)*100),n=sort(tt)))
  }

  return(identifications)
}

## end MERGE IDENTIFICATIONS
###############################################################################


.read.identifications <- function(identifications,
                                  mapping=NULL,mapping.names=c(quantification.spectrum="hcd",identification.spectrum="cid"),
                                  identifications.quant=NULL,decode.titles=TRUE,identifications.format=NULL) {

  ## load identifications (is either character or data.frame
<<<<<<< HEAD
  if (!is.data.frame(identifications))
=======
  if (is.character(identifications) && all(sapply(identifications,file.exists)))
>>>>>>> 0900dad8
    identifications <- .read.idfile(identifications,identifications.format,decode.titles)

  ## load mapping (either character or data.frame)
  if (!is.null(mapping)) {
    if (is.null(mapping.names)) stop("mapping.names must be given alongside with mapping")
    if (!'identification.spectrum' %in% names(mapping.names) || !'quantification.spectrum' %in% names(mapping.names)) 
      stop("mapping.names must be given alongside with mapping. names(mapping.names) must be 'identification.spectrum' and 'quantification.spectrum'")
    if (is.character(mapping) && file.exists(mapping))
      mapping <- do.call(rbind,lapply(mapping,read.table,sep=",",header=TRUE,stringsAsFactors=FALSE))
    if (!is.data.frame(mapping)) stop("mapping must be a data.frame or valid file name")
    if (!all(mapping.names %in% colnames(mapping))) stop("mapping.names must be column names of mapping")

    quant2id <- .as.vect(mapping,mapping.names['identification.spectrum'],mapping.names['quantification.spectrum'])
    id2quant <- .as.vect(mapping,mapping.names['quantification.spectrum'],mapping.names['identification.spectrum'])

    identifications[,.SPECTRUM.COLS['SPECTRUM.QUANT']] <- id2quant[identifications[,.SPECTRUM.COLS['SPECTRUM']]]
    identifications[,.SPECTRUM.COLS['DISSOCMETHOD']] <- ifelse(is.null(identifications.quant),"hcd","cid") # temp fix
    #identifications[,.SPECTRUM.COLS['DISSOCMETHOD']] <- names(mapping.names)[mapping.names=='identification.spectrum']

    if (!is.null(identifications.quant)) {
      ## load identifications.quant (either character or data.frame)
      if (is.character(identifications.quant) && file.exists(identifications.quant)) 
        identifications.quant <- .read.idfile(identifications.quant,identifications.format,decode.titles)
      if (!is.data.frame(identifications.quant)) stop("identifications.quant must be a data.frame or valid file name")
      identifications.quant[,.SPECTRUM.COLS['SPECTRUM.QUANT']] <- identifications.quant[,.SPECTRUM.COLS['SPECTRUM']]
      identifications.quant[,.SPECTRUM.COLS['DISSOCMETHOD']] <- "hcd"
      #identifications.quant[,.SPECTRUM.COLS['DISSOCMETHOD']] <- names(mapping.names)[mapping.names=='quantification.spectrum']
      identifications <- rbind(identifications,identifications.quant)
    }
  }
  return(identifications)
}


## read MSGF+ tab-separated identification files
.read.msgfp.tsv <- function(filename,filter.rev.hits=TRUE) {
  data <- read.delim(filename, sep="\t", stringsAsFactors=FALSE)
  ib.df <- data.frame(spectrum=data[,'Title'],.convert.msgfp.pepmodif(data[,'Peptide']),
		      scan.from=data[,'ScanNum'],dissoc.method=tolower(data[,'FragMethod']),
		      precursor.error=data[,'PrecursorError.ppm.'],charge=data[,'Charge'],
		      search.engine="MSGF+",score=data[,'MSGFScore'],stringsAsFactors=FALSE)
  ib.protnpep <-  .convert.msgfp.protein(data[,'Protein'],ib.df[,'peptide'],filter.rev.hits=filter.rev.hits)
  merge(ib.df,ib.protnpep,by='peptide',all=TRUE)
}

.convert.msgfp.pepmodif <- function(peptide,modif.masses=
                                      c(iTRAQ4plex=144.102,Cys_CAM=57.021,Oxidation=15.995,
                                        iTRAQ4_ACET="144.102+42.011",ACET=42.011,
                                        METH=14.016,BIMETH=28.031,TRIMETH=42.047
                                        )) {
  modif.masses.r <- setNames(c(names(modif.masses)),c(paste0("+",modif.masses)))
  modifs <- strsplit(paste0(peptide,"+"),"[A-Z]")
  #sort(table(unlist(modifs)))
  modif.p <- sapply(modifs,function(x) { 
                                         x[length(x)] <- sub(".$","",x[length(x)]);
                                         x[x!=""] <- modif.masses.r[x[x!=""]];
                                         x
                                      })
  if (any(is.na(unlist(modif.p))))
    stop("NA in modifications - did not map")
  #sel <- sapply(modif.p,function(x) any(is.na(x)))
  #modifs[sel]
  
  pep.seq <- gsub("[+0-9\\.]","",peptide)
  if (any(nchar(pep.seq)+1 != sapply(modif.p,length)))
    stop("some modif sequences are not of correct length!")
  #cbind(peptide,pep.seq,nchar(pep.seq),sapply(modif.p,length))
  
  modif.i <- mapply(function(pep,modif) {
    pep <- c("Nterm",pep)
    sel.m <- modif!="" & !grepl("_",modif)
    modif[sel.m] <- paste0(modif[sel.m],"_",pep[sel.m])
    paste(modif,collapse=":")
  } ,strsplit(pep.seq,""),modif.p)

  
  
  return(data.frame(peptide=pep.seq,modif=paste0(modif.i,":"),stringsAsFactors=FALSE))
}


.convert.msgfp.protein <- function(protein,peptide,filter.rev.hits=TRUE) {
  # layout: sp|Q60848-1|HELLS_MOUSE(pre=R,post=K);sp|Q60848-2|HELLS_MOUSE(pre=R,post=K)
  # reverse hits: XXX_sp|...
  # TODO: extract pre and post AAs

  protein.acs <- lapply(strsplit(protein,"[;|]"),
                        function(y) { 
                          acs <- y[seq(from=2,to=length(y),by=3)] 
                          if (filter.rev.hits) {
                            is.rev <- grepl("^XXX_",y[seq(from=1,to=length(y),by=3)])
                            acs[!is.rev]
                          } else
                            acs
                        })
  if (filter.rev.hits) {
    fwd.prots <- sapply(protein.acs,length) > 0
    protein.acs <- protein.acs[fwd.prots]
    peptide <- peptide[fwd.prots]
  }

  as.data.frame(do.call(rbind,lapply(seq_along(peptide),
          function(i) cbind(peptide=peptide[i],accession=protein.acs[[i]]) )),stringsAsFactors=FALSE)
}

<|MERGE_RESOLUTION|>--- conflicted
+++ resolved
@@ -1149,11 +1149,7 @@
                                   identifications.quant=NULL,decode.titles=TRUE,identifications.format=NULL) {
 
   ## load identifications (is either character or data.frame
-<<<<<<< HEAD
-  if (!is.data.frame(identifications))
-=======
   if (is.character(identifications) && all(sapply(identifications,file.exists)))
->>>>>>> 0900dad8
     identifications <- .read.idfile(identifications,identifications.format,decode.titles)
 
   ## load mapping (either character or data.frame)
