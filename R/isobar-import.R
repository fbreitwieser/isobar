### - - - - - - - - - - - - - - - - - - - - - - - - - - - - - - - - - - - - -
### Constructor and readIBSpectra.
###

.check.columns <- function(identifications,data.ions=NULL,data.mass=NULL,allow.missing.columns=FALSE) {
  SC <- .SPECTRUM.COLS[.SPECTRUM.COLS %in% colnames(identifications)]
  PC <- .PROTEIN.COLS[.PROTEIN.COLS %in% colnames(identifications)]
  missing.cols = c()
  for (col in c('SPECTRUM','PEPTIDE','MODIFSTRING'))
    if (!is.element(.SPECTRUM.COLS[col],SC))
      missing.cols <- c(missing.cols,.SPECTRUM.COLS[col])
  for (col in c('PROTEINAC'))
    if (!is.element(.PROTEIN.COLS[col],PC))
      missing.cols <- c(missing.cols,.PROTEIN.COLS[col])

  if (!is.null(data.ions) && !is.null(data.mass)) {
    if (is.null(rownames(data.ions)) || is.null(rownames(data.mass)))
      stop("provide spectrum ids as rownames for data.ions and data.mass")
    if (!identical(rownames(data.ions),rownames(data.mass)))
      stop("data.ions and data.mass do not have identical rownames!")
  }

  # handle missing columns
  if (length(missing.cols) > 0) {
      msg <- paste("not all required columns in identifications, the following are missing: \n\t",
               paste(missing.cols,collapse="\n\t"),
               "\nData:\n")
      #paste(capture.output(print(head(identifications))))
      if (allow.missing.columns) {
         warning(msg)
         print(head(identifications))
         identifications[,missing.cols] <- NA
      } else {
         message(msg)
         print(head(identifications))
         stop()
      }
  }
  message(" data.frame columns OK")
  return(identifications)
}

.get.quant <- function(identifications,colname,reporterTagNames) {
    cols <- sprintf(colname,reporterTagNames)
    if (!all(cols %in% colnames(identifications)))
      stop(" Quantitative information missing: Supply columns '",paste(cols,collapse="', '"),"'.")
    qdata <- unique(identifications[,c(.SPECTRUM.COLS['SPECTRUM'],cols)])
    identifications <<- identifications[,-which(colnames(identifications) %in% cols)]
    rownames(qdata) <- qdata[,.SPECTRUM.COLS['SPECTRUM']]
    qdata <- as.matrix(qdata[,-1])
    colnames(qdata) <- reporterTagNames
    return(qdata)
}

.check.assayDataElements <- function(assayDataElements) {

  for (elem in assayDataElements) {
    if (is.null(rownames(elem)))
      stop("provide rownames for all assayDataElements")
    #if (!identical(rownames(elem),rownames(data.ions)))
    #  stop("all assayDataElements must have the same rownames")
    #if (!identical(dim(data.ions),dim(elem)))
    #  stop("all assayDataElements must have the same dim")
  }
}

.get.quant.elems <- function(assayDataElements,data.ions,data.mass,spectra.ids,fragment.precision,reporterTagMasses) {
  if (is.null(assayDataElements))
    assayDataElements <- list()

  assayDataElements$ions <- data.ions
  assayDataElements$mass <- data.mass
 
  
  if (!identical(spectra.ids,rownames(data.ions))) {
    id.n.quant <- intersect(spectra.ids,rownames(data.mass))
    id.not.quant <- setdiff(spectra.ids,rownames(data.mass))
    quant.not.id <- setdiff(rownames(data.mass),spectra.ids)

    if (length(id.n.quant)==0) stop("No spectra could be matched between identification and quantifications.",
                                    "If the search was preformed with Mascot, set readIBSpectra argument decode.titles=TRUE,\n",
                                    " or in the properties file for report generation:\n",
                                    "   readIBSpectra.args=list(decode.titles=TRUE)")
    
    if (length(quant.not.id) > 0)
      message(" for ",length(quant.not.id)," spectra ",
              "[",round(length(quant.not.id)*100/nrow(data.mass),2),"%],",
              " quantitative information is available,\n",
              "   but no peptide-spectrum match. Spectrum titles: \n\t",
              paste(quant.not.id[1:min(length(quant.not.id),2)],collapse=",\n\t"),", ...")
    if (length(id.not.quant) > 0)
      message(" for ",length(id.not.quant)," spectra ",
              "[",round(length(id.not.quant)*100/length(spectra.ids),2),"%]",
              " with assigned peptides,\n",
              "   no reporter intensities are available. spectrum titles: \n\t",
              paste(id.not.quant[1:min(length(id.not.quant),2)],collapse=",\n\t"),", ...")

    na.matrix <- matrix(NA,nrow=length(spectra.ids),ncol=ncol(data.mass),
                        dimnames=list(spectra.ids,colnames(data.mass)))

    for (elem in names(assayDataElements)) {
      tmp <- na.matrix
      tmp[id.n.quant,] <- assayDataElements[[elem]][id.n.quant,]
      assayDataElements[[elem]] <- tmp
    }
  }

  # filter based on fragment precision
  if (!is.null(fragment.precision)) {
    
    min.masses <- reporterTagMasses - fragment.precision/2
    max.masses <- reporterTagMasses + fragment.precision/2
    for (i in seq_len(nrow(assayDataElements$mass))) {
      bad.mass <- assayDataElements$mass[i,]<min.masses |  assayDataElements$mass[i,] > max.masses
      if (any(bad.mass,na.rm=TRUE)) {
        for (elem in names(assayDataElements)) {
          assayDataElements[[elem]][i,bad.mass] <- NA
        }
      }
    }
  }

  assayDataElements$ions[which(assayDataElements$ions==0)] <- NA
  assayDataElements$mass[which(assayDataElements$mass==0)] <- NA
  if (all(apply(is.na(assayDataElements$mass),2,all))) stop("Unable to extract any reporter m/z values. Try setting 'fragment.precision' higher (current value: ",fragment.precision,"), or to NULL if no filtering is desired.")
  if (all(apply(is.na(assayDataElements$ions),2,all))) stop("Unable to extract any reporter intensities.")

  return(assayDataElements)
}

.get.varMetaData <- function(identifications) {
  nn <- .SPECTRUM.COLS %in% colnames(identifications)

  label.desc <- c(PEPTIDE='peptide sequence',
      MODIFSTRING='modifications of peptide',
      CHARGE='peptide charge state',
      THEOMASS='theoretical peptide mass',
      EXPMASS='experimental peptide mass',
      EXPMOZ='experimental mass-to-charge ratio',
	    PRECURSOR.ERROR='precursor error',
      PARENTINTENS='parent ion intensity',
      RT='retention time',
      DISSOCMETHOD='dissociation METHOD',
      SPECTRUM='spectrum title',
      SPECTRUM.QUANT='title of spectrum used for quantiation',
      PRECURSOR.PURITY="precursor purity",
      RAWFILE="raw file",NMC="nmc",
	    DELTASCORE="delta score",DELTASCORE.PEP="delta score peptide",
      SCANS="scans",
      SCANS.FROM="scans from",SCANS.TO="scans to",
	    MASSDELTA.ABS="massdelta (abs)",MASSDELTA.PPM="massdelta (ppm)",
      SEARCHENGINE='protein search engine',
      SCORE='protein search engine score',
	    SCORE.MSGF='MSGF+ score',

      SCORE.MASCOT="Mascot search score",
      SCORE.PHENYX="Phenyx search score",
      SCORE.PHOSPHORS='PhosphoRS pepscore',
      PROB.PHOSPHORS="PhosphoRS probability",
      SCAFFOLD.PEPPROB="Scaffold: Peptide Probability",
      SEQUEST.XCORR="sequest:xcorr",
      SEQUEST.DELTACN="sequest:deltacn",

      IS.DECOY="is decoy peptide-spectrum match?",
      P.VALUE="p value",
      MSGF.RAWSCORE="MSGF raw score",
      MSGF.DENOVOSCORE="MSGF de novo score",
      MSGF.SPECEVALUE="MSGF specturm EValue",
      MSGF.EVALUE="MSGF EValue",
      MSGF.QVALUE="MSGF QValue",
      MSGF.PEPQVALUE="MSGF PepValue",

      PHOSPHO.SITES="phosphorylation sites",
      USEFORQUANT='use spectrum for quantification',
      SEQPOS='PTM seqpos',
      SITEPROBS='PhosphoRS site.probs',
      PEP.SITEPROBS='PhosphoRS site.probs inside peptide',
      FILE='file',SAMPLE='sample',NOTES='notes'
      )
  if (!all(names(.SPECTRUM.COLS) %in% names(label.desc))) {
    sel.bad <- !names(.SPECTRUM.COLS) %in% names(label.desc)
    warning("Not all SPECTRUM COLS have a label description:\n\t",
            paste(names(.SPECTRUM.COLS)[sel.bad],collapse="\n\t"))
    label.desc[names(.SPECTRUM.COLS)[sel.bad]] <- .SPECTRUM.COLS[sel.bad]
  }


  VARMETADATA=data.frame(labelDescription=label.desc[names(.SPECTRUM.COLS)],
                         row.names=.SPECTRUM.COLS)
	    
  return(VARMETADATA[nn,,drop=FALSE])
}

.remove.duplications <- function(identifications) {
  identifications <- unique(identifications)
  SC <- .SPECTRUM.COLS[.SPECTRUM.COLS %in% colnames(identifications)]
  if (max(table(identifications[,SC['SPECTRUM']])) > 1) {
    t <- table(identifications[,SC['SPECTRUM']])
    warning(sum(t>1)," spectra have diverging identifications after the merging, removing them.")
    print(head(identifications[identifications[,SC['SPECTRUM']] %in% names(t)[t>1],]))

    identifications <- identifications[!identifications[,SC['SPECTRUM']] %in% names(t)[t>1],]
  }

  if ('SEARCHENGINE' %in% names(SC)) {
    message("  Identification details:")
    tt <- sort(table(identifications[,SC['SEARCHENGINE']]))
    stats <- data.frame(perc=sprintf("%.2f %%",tt/sum(tt)*100),n=tt)
    if ('SCORE' %in% names(SC)) {
      scores <- identifications[,SC['SCORE']]
      score.stats <- do.call(rbind,lapply(names(tt),function (se) {
        my.scores <- scores[identifications[,SC['SEARCHENGINE']]==se]
        summary(my.scores,na.rm=TRUE)}))
      stats <- cbind(stats,score.stats)
    } 
    print(stats)
    
  }
  identifications
}

.merge.identifications.full <- function(identifications, ...) {
  SC <- .SPECTRUM.COLS[.SPECTRUM.COLS %in% colnames(identifications)]
  ## Substitute Isoleucins with Leucins (indistinguishable by Masspec)
  if (!.PEPTIDE.COLS['REALPEPTIDE'] %in% colnames(identifications)) 
     identifications <- .fix.il.peptide(identifications)

  ## Separate protein columns (focus on peptide-spectrum matches)
  PC <- unique(c(.SPECTRUM.COLS['PEPTIDE'],.PROTEIN.COLS,.PEPTIDE.COLS))
  protein.colnames <- colnames(identifications)[colnames(identifications) %in% c(PC)]
  pept.n.prot <- unique(identifications[,protein.colnames])
  identifications <- unique(identifications[,-which(colnames(identifications) %in% setdiff(PC,.SPECTRUM.COLS['PEPTIDE']))])

  ## Merge identifications
  if (max(table(identifications[,SC['SPECTRUM']])) > 1) {
    if (SC['DISSOCMETHOD'] %in% colnames(identifications) && 
        length(unique(identifications[,SC['DISSOCMETHOD'] ]))) {
      identifications <- dlply(identifications,'dissoc.method',.merge.identifications,...)
      # rbind separately to assure equal column names
      identifications <- do.call(rbind,identifications)
      identifications <- .merge.quant.identifications(identifications)
    } else {
      identifications <- .merge.identifications(identifications, ...)
    }
  }
  identifications <- .remove.duplications(identifications)
  
  ## Merge back the protein mapping
  merge(pept.n.prot,identifications,by="peptide")
}

setMethod("initialize","IBSpectra",
    function(.Object,identifications=NULL,data.ions=NULL,data.mass=NULL,
             proteinGroupTemplate=NULL,fragment.precision=NULL,
             assayDataElements=list(),allow.missing.columns=FALSE,
             write.excluded.to=NULL,...) { 

  if (is.null(identifications))
    return(callNextMethod(.Object,...))

  reporterTagNames <- reporterTagNames(.Object)
  identifications <- .factor.to.chr(identifications)

  ## Check that obligatory columns are present
  identifications <- .check.columns(identifications, data.ions, data.mass, allow.missing.columns)

  SC <- .SPECTRUM.COLS[.SPECTRUM.COLS %in% colnames(identifications)]

  ## Substitute Isoleucins with Leucins (indistinguishable by Masspec)
  if (!.PEPTIDE.COLS['REALPEPTIDE'] %in% colnames(identifications)) 
     identifications <- .fix.il.peptide(identifications)

  ## Separate protein columns (focus on peptide-spectrum matches)
  PC <- unique(c(.SPECTRUM.COLS['PEPTIDE'],.PROTEIN.COLS,.PEPTIDE.COLS))
  protein.colnames <- colnames(identifications)[colnames(identifications) %in% c(PC)]
  pept.n.prot <- unique(identifications[,protein.colnames])
  identifications <- unique(identifications[,-which(colnames(identifications) %in% setdiff(PC,.SPECTRUM.COLS['PEPTIDE']))])
  ## Merge identifications
  if (max(table(identifications[,SC['SPECTRUM']])) > 1) {
    message("merging identifications")
    if (SC['DISSOCMETHOD'] %in% colnames(identifications) && 
        length(unique(identifications[,SC['DISSOCMETHOD'] ]))) {
      identifications <- dlply(identifications,'dissoc.method',.merge.identifications,...)
      # rbind separately to assure equal column names
      identifications <- do.call(rbind,identifications)
      identifications <- .merge.quant.identifications(identifications)
    } else {
      identifications <- .merge.identifications(identifications, ...)
    }
  }
  identifications <- .remove.duplications(identifications)
 
  # Create ProteinGroup
  proteinGroup <- ProteinGroup(merge(pept.n.prot,identifications,by="peptide"),template=proteinGroupTemplate)
  
  ## Get intensities and masses in assayDataElements
  if (is.null(data.ions))
    data.ions <- .get.quant(identifications,.PEAKS.COLS['IONSFIELD'],reporterTagNames)
  if (is.null(data.mass))
    data.mass <- .get.quant(identifications,.PEAKS.COLS['MASSFIELD'],reporterTagNames)

  if (!all(rownames(data.ions)==rownames(data.mass),na.rm=TRUE))
    stop(sum(rownames(data.ions)==rownames(data.mass))," rownames are not equal between ions and mass")
  if (any(is.na(rownames(data.ions))))
    stop(sum(is.na(rownames(data.ions)))," rownames in data.ions are NA")
  if (any(is.na(rownames(data.mass))))
    stop(sum(is.na(rownames(data.ions)))," rownames in data.ions are NA")

  assayDataElements <- .get.quant.elems(assayDataElements,data.ions,data.mass,
                                        identifications[,SC['SPECTRUM']],fragment.precision,
                                        reporterTagMasses(.Object))

  if (!.SPECTRUM.COLS['USEFORQUANT'] %in% colnames(identifications)) {
    # not perfect - better: set spectra of peptides shared between groups to FALSE
    #                            and spectra with no values
    identifications[,.SPECTRUM.COLS['USEFORQUANT']] <- TRUE
  }  

  fdata <- identifications[,colnames(identifications) %in% .SPECTRUM.COLS]

  rownames(fdata) <- fdata[,'spectrum']
  featureData <- new("AnnotatedDataFrame",data=fdata,
                     varMetadata=.get.varMetaData(fdata))
	   
  assayData=do.call(assayDataNew, assayDataElements, envir=parent.frame())
  
  ## create ibspectra object
  callNextMethod(.Object,
      assayData=assayData,
      featureData=featureData,
      proteinGroup=proteinGroup,
      reporterTagNames=reporterTagNames,...)
})



setGeneric("readIBSpectra", function(type,id.file,peaklist.file,...)
           standardGeneric("readIBSpectra"))

setMethod("readIBSpectra",
          signature(type="character",id.file="character",peaklist.file="missing"),
    function(type,id.file,identifications.format=NULL,
             sep="\t",decode.titles=FALSE,trim.titles=FALSE,...) {
      new(type,
          identifications=.read.idfile(id.file,sep=sep,
                                       identifications.format=identifications.format,
                                       decode.titles=decode.titles,trim.titles=trim.titles),...)
    }
)
setMethod("readIBSpectra",
          signature(type="character",id.file="data.frame",peaklist.file="missing"),
    function(type,id.file,...) new(type,identifications=id.file,...)
)

setMethod("readIBSpectra",
          signature(type="character",id.file="character",peaklist.file="character"),
    function(type,id.file,peaklist.file,sep="\t",
             mapping.file=NULL,mapping=c(quantification.spectrum = "hcd",identification.spectrum = "cid"),
             id.file.domap=NULL,identifications.format=NULL,decode.titles=FALSE,...) {
      
      id.data <- .read.identifications(id.file,sep=sep,
                                       mapping=mapping.file,mapping.names=mapping,
                                       identifications.quant=id.file.domap,
                                       identifications.format=identifications.format,decode.titles=decode.titles)

      readIBSpectra(type,id.data,peaklist.file,...)
})


##' readIBSpectra - read IBSpectra object from files
##'
##' <details>
##' @title 
##' @param type [character] IBSpectra type
##' @param id.file [character] file of format ibspectra.csv or
##' mzid. If format is ibspectra.csv, it may also contain quantitative
##' information, and peaklist.file is not required.
##' @param peaklist.file [character] file in MGF format containing
##' quantitative information (m/z and intensity pairs). If NULL,
##' quantitative information is expected to reside in id.file.
##' @param proteinGroupTemplate [ProteinGroup object] uses certain
##' protein grouping as template. Useful when comparing multiple
##' experiments.
##' @param mapping.file [character] CSV file which maps spectrum
##' titles from peaklist file to those of id file. Usefule when
##' quantitative and identification information reside in different
##' but corresponding spectra. E.g. HCD-CID dissociation
##' @param mapping [named character] column number or name for
##' 'peaklist' and 'id' spectra.
##' @param mapping.file.readopts 
##' @param peaklist.format 
##' @param identifications.format 
##' @return IBSpectra object of type 
##' @author Florian P Breitwieser
setMethod("readIBSpectra",
          signature(type="character",id.file="data.frame",peaklist.file="character"),
    function(type,id.file,peaklist.file,
             annotate.spectra.f=NULL,
             peaklist.format=NULL,scan.lines=0,
             fragment.precision=NULL,fragment.outlier.prob=NULL,...) {
      
      if (is.function(annotate.spectra.f)) {
        id.file <- annotate.spectra.f(id.file,peaklist.file)
      }

      .Object <- new(type)
      quant <- .read.peaklist(peaklist.file,peaklist.format,
                              .Object@reporterTagMasses,.Object@reporterTagNames,
                              scan.lines,fragment.precision,fragment.outlier.prob,
                              id.data=id.file) 
     
      new(type,identifications=id.file,quant[[2]],data.ions=quant[[1]],...)
    }
)

# returns a list with intensities and mass matrices
.read.peaklist <- function(peaklist.file,peaklist.format,
                           reporterMasses,reporterTagNames,
                           scan.lines,fragment.precision,fragment.outlier.prob,
                           id.data=NULL) {
  data.ions=c()
  data.mass=c()
  data.titles=c()
  for (peaklist.f in peaklist.file) {
    peaklist.format.f <- peaklist.format
    if (is.null(peaklist.format.f)) {
      if (grepl(".mgf$",peaklist.f,ignore.case=TRUE))peaklist.format.f <- "mgf"
      else if (grepl(".mcn$",peaklist.f,ignore.case=TRUE))peaklist.format.f <- "mcn"
      else if (grepl(".intensities.csv$",peaklist.f,ignore.case=TRUE))peaklist.format.f <- "csv"
      else
        stop(paste0("cannot parse file ",peaklist.f," - cannot deduce format (mgf or mcn)"))          
    }

    if (tolower(peaklist.format.f) == "mgf") {
      intensities.f <- .read.mgf(peaklist.f,reporterMasses,reporterTagNames,
                                 fragment.precision=fragment.precision,
                                 prob=fragment.outlier.prob,scan.lines=scan.lines)
      if (nrow(intensities.f$ions) == 0) { stop("only NA data in ions/mass") }
      data.titles <- c(data.titles,intensities.f$spectrumtitles)
      data.ions <- rbind(data.ions,intensities.f$ions)
      data.mass <- rbind(data.mass,intensities.f$mass)
    } else if (tolower(peaklist.format.f) == "mcn") {
        if (type != "iTRAQ4plexSpectra")
          stop("mcn format (iTracker) only supports iTRAQ 4plex spectra!")
        mcn.i <- read.table("itraqdta/i-Tracker.mcn",sep=",",skip=2,
                            colClasses=c("character","character",
              "numeric","numeric","numeric","numeric",rep("NULL",36)),
            col.names=c("spectrum","spectrum.t","114","115","116","117",rep("",36)),
            check.names=FALSE)
        data.titles <- c(data.titles,mcn.i$spectrum)
        data.ions <- c(data.ions,as.matrix(mcn.i[,3:6]))
        data.mass <- c(data.mass,
            matrix(rep(114:117,nrow(mcn.i)),nrow=nrow(mcn.i),byrow=TRUE))
    } else if (tolower(peaklist.format.f) == "csv") {
      message("  reading peaklist ",peaklist.f," ...",appendLF=FALSE)
      res <- read.delim(peaklist.f,stringsAsFactors=FALSE)
      message(" done")
      if (!"spectrum" %in% colnames(res)) stop("'spectrum' column is missing from peaklist CSV")
      if (sum(.grep_columns(res,"ions$")) < length(reporterTagNames)) 
        stop("Not all neccessary intensity columns [",paste0(reporterTagNames,"_ions"),"] in peaklist CSV")
      if (sum(.grep_columns(res,"mass$")) < length(reporterTagNames)) 
        stop("Not all neccessary reporter mass columns [",paste0(reporterTagNames,"_mass"),"] in peaklist CSV")
      
      data.titles <- c(data.titles,res[,"spectrum"])
      data.ions <- rbind(data.ions,as.matrix(res[,.grep_columns(res,"ions$")]))
      data.mass <- rbind(data.mass,as.matrix(res[,.grep_columns(res,"mass$")]))
    }
  }

  if (!is.null(id.data) && .SPECTRUM.COLS['SPECTRUM.QUANT'] %in% colnames(id.data)) {
    data.titles.orig <- data.titles
    data.titles <- .do.map(data.titles,unique(id.data[,.SPECTRUM.COLS[c('SPECTRUM','SPECTRUM.QUANT')]]))
    sel.na <- is.na(data.titles)
    if (any(is.na(data.titles))) {
      message(" for ",sum(sel.na)," of ",length(data.titles)," spectra,",,
              " quantitative information is available,\n",
              "   but no peptide-spectrum match. Spectrum titles: \n\t",
              paste(data.titles.orig[sel.na][1:2],collapse=",\n\t"),", ...")
      data.ions <- data.ions[!sel.na,]
      data.mass <- data.mass[!sel.na,]
      data.titles <- data.titles[!sel.na]
    }
  }

  rownames(data.ions)  <- data.titles
  rownames(data.mass)  <- data.titles
  ## TODO: check that all identified spectra are present in intensities

  colnames(data.ions) <- reporterTagNames
  colnames(data.mass) <- reporterTagNames

  if (any(is.na(rownames(data.ions))))
    stop(sum(is.na(rownames(data.ions)))," rownames in data.ions are NA")
  if (any(is.na(rownames(data.mass))))
    stop(sum(is.na(rownames(data.ions)))," rownames in data.ions are NA")
 
  return(list(data.ions,data.mass))
}


.do.map <- function(spectrumtitles,mapping.quant2id) {
  #mapped.spectra.pl <-
  #  mapping.quant2id[,2][ mapping.quant2id[,1] %in% id.spectra]

  #write(mapped.spectra.pl,file='id_spectra.csv')
  #.stopiflengthnotequal(id.spectra,mapped.spectra.pl,
  #                      "not all identified spectra could be matched!\n",
  #                      "\tx ... identified spectra\n",
  #                      "\ty ... mapped spectra\n")
 
  spectra.map <- .as.vect(mapping.quant2id,1,2)
  .stopiflengthnotequal(spectrumtitles,
                        spectra.map[spectrumtitles],
                        "not all spectra could be matched!\n",
                        "\tx ... spectra with quant info\n",
                        "\ty ... identified spectra\n")
  spectra.map[spectrumtitles]
}

.get.dupl.n.warn <- function(df,col,msg="ibspectra",write.to=NULL,f=warning) {
  dupl <- .all.duplicate.rows(df,col)
  if (!is.null(write.to))
    write.table(dupl,file=write.to,row.names=FALSE,sep="\t")
  dupl.msg <- paste(apply(dupl,1,paste,collapse="; "),collapse="\n\t")
  f(sprintf("%s> divergent identifications in %s spectra [%s ids]:\n\t%s",
			  msg,length(unique(dupl[,col])),nrow(dupl),dupl.msg))
  return(unique(dupl[,col]))
}

### READ MzID
read.mzid <- function(filename) {
  library(XML)
  doc <- xmlInternalTreeParse(filename)
  ns <- c(x=xmlNamespace(xmlRoot(doc))[[1]])

  root <- ifelse (isTRUE(ns == "http://psidev.info/psi/pi/mzIdentML/1.0"), "/x:mzIdentML", "/x:MzIdentML")
  peptidesequence.name <- ifelse (isTRUE(ns == "http://psidev.info/psi/pi/mzIdentML/1.0"), "peptideSequence", "PeptideSequence")
  dbsequenceref.attrname <- ifelse (isTRUE(ns == "http://psidev.info/psi/pi/mzIdentML/1.0"), "DBSequence_ref", "dBSequence_ref")
  peptideevref.attrname <- ifelse (isTRUE(ns == "http://psidev.info/psi/pi/mzIdentML/1.0"), "PeptideEvidence_ref", "peptideEvidence_ref")
  peptideref.attrname <- ifelse (isTRUE(ns == "http://psidev.info/psi/pi/mzIdentML/1.0"), "Peptide_ref", "peptide_ref")

  searchdatabase.mapping <- data.frame(
    ref=xpathSApply(doc,paste0(root,"/x:DataCollection/x:Inputs/x:SearchDatabase"),
      xmlGetAttr,name="id",namespaces=ns),
    name=xpathSApply(doc,paste0(root,"/x:DataCollection/x:Inputs/x:SearchDatabase"),
      xmlGetAttr,name="name",namespaces=ns),stringsAsFactors=FALSE
  )
   
  modification.mapping.df <- t(do.call(cbind,
                                  xpathApply(doc,paste0(root,"/x:AnalysisProtocolCollection/x:SpectrumIdentificationProtocol/x:ModificationParams/x:SearchModification"),
                                             function(modif) {

    res <- xmlAttrs(modif)
    modparams <- getNodeSet(modif,"x:ModParam",namespaces=ns)
    return (switch(as.character(length(modparams)),
            "0" = c(res,xmlAttrs(modif[['cvParam']])),
            "1" = c(res,xmlAttrs(modparams[[1]]),xmlAttrs(modparams[[1]][['cvParam']])),
            stop("Expecting zero or one ModParam Node in ",
                 "/mzIdentML/AnalysisProtocolCollection/SpectrumIdentificationProtocol/ModificationParams/SearchModification")))
  },namespaces=ns)))

  unknown.modif <- modification.mapping.df[,'name']=='unknown modification' | 
                     modification.mapping.df[,'accession']=='MS:1001460'
  if (any(unknown.modif)) {
    if (! 'value' %in% colnames(modification.mapping.df)) {
      stop('unknown modifications [as defined by nameor accession], and no column value to override.')
    }
    modification.mapping.df[unknown.modif,'name'] <- modification.mapping.df[unknown.modif,'value']
  }

  modif.map <- .as.vect(unique(modification.mapping.df[,c('massDelta','name')]))

  message("peptide and protein mapping")
  peptide.mapping <- do.call(rbind,xpathApply(doc,paste0(root,"/x:SequenceCollection/x:Peptide"),namespaces=ns,
         function(pep) {
           peptide.ref <- xmlGetAttr(pep,name='id')
           peptide.seq <- xmlValue(pep[[peptidesequence.name]])

           loc.n.delta <- xpathSApply(pep,"x:Modification",function(m) c(location=xmlGetAttr(m,name="location"),
                                                                         massDelta=xmlGetAttr(m,name="monoisotopicMassDelta")),
                                      namespaces=ns)

          
           modifstring <- character(nchar(peptide.seq)+2)

           if (length(loc.n.delta) > 0) {
             modif.names <- modif.map[loc.n.delta[2,]]
             if (any(is.na(modif.names)))
               modif.names <- xpathSApply(pep,"x:Modification/x:cvParam[@cvRef='UNIMOD']",xmlGetAttr,name='name',namespaces=ns)

             if (length(modif.names) < ncol(loc.n.delta)) 
               stop("modif names and delta have different size")
 
             modifstring[as.numeric(loc.n.delta[1,])+1] <- modif.names
           }
           
           c(peptide.ref=peptide.ref,peptide=peptide.seq,modif=paste(modifstring,collapse=":"))
         }))

  protein.mapping <- do.call(rbind,xpathApply(doc,paste0(root,"/x:SequenceCollection/x:DBSequence"),function(dbs) {
    c(dbseq.ref = xmlGetAttr(dbs,name='id'),
      accession = xmlGetAttr(dbs,name='accession'),
      length = xmlGetAttr(dbs,name='length'),
      sdb.ref = xmlGetAttr(dbs,name='SearchDatabase_ref'))
      #sequence = xmlValue(dbs[['seq']]))
  },namespaces=ns))
  records.proteinDetections <- do.call(rbind,xpathApply(doc,
    paste0(root,"/x:DataCollection/x:AnalysisData/x:ProteinDetectionList/x:ProteinAmbiguityGroup"),
    namespaces=ns,
    fun=function(pag) {
    ## apply on ProteinAmbiguityGroup
    do.call(rbind,xmlApply(pag,function(pdh) {
      ## apply on ProteinDetectionHypothesis
      cbind(dbseq.ref=xmlGetAttr(pdh,dbsequenceref.attrname),
            peptide.ev.ref=xpathSApply(pdh,"x:PeptideHypothesis",xmlGetAttr,name=peptideevref.attrname,namespaces=ns)
    )}))
  }))

  # map PeptideEvidence attribute names to isobar columns
  pe.attr.names <- c(id="peptide.ev.ref",start="start.pos",end="end.pos",pre="aa.before",post="aa.after",
                     missedCleavages="nmc",isDecoy="is.decoy",DBSequence_Ref="dbseq.ref",dBSequence_Ref="dbseq.ref")
  
  message("spectrum mapping")
  spectrumIdentifications <-
    xpathApply(doc,paste0(root,"/x:DataCollection/x:AnalysisData/x:SpectrumIdentificationList/x:SpectrumIdentificationResult"),
              namespaces=ns,
              fun=function(sir) {
    ## _SpectrumIdentificationResult_ #
    ## All identification from searching one spectrum
    spectrum.id <- xmlGetAttr(sir,"spectrumID")
    spectrum.title.nodes <- getNodeSet(sir,"x:cvParam[@name='spectrum title']",namespaces=ns)
    if (length(spectrum.title.nodes) == 1)
      spectrum.id <- xmlGetAttr(spectrum.title.nodes[[1]],name='value')

    ## get spectrum identifications which pass threshold
      ## _SpectrumIdentificationItem_ #
      ## An identification of a single peptide of a specturm.
      ## Only take the one which passes the threshold.
    sii <- getNodeSet(sir,"x:SpectrumIdentificationItem[@passThreshold='true' and @rank='1']",namespaces=ns)
    if (length(sii) == 0 || length(sii) > 1) return (NULL)
    #"more than one match for [ x:SpectrumIdentificationItem[@passThreshold='true' and @rank='1'] ]")
    # TODO: There will be always two times the same score with peptides with just an I/L difference
    
    sii <- sii[[1]]
 
     scores <- unlist(xpathApply(sii,"x:cvParam",function(cvp) {
                           switch(xmlGetAttr(cvp,name='name'),
                                  "Scaffold: Peptide Probability"=c(scaffold.pepprob=xmlGetAttr(cvp,name="value")),
                                  "mascot:score"=c(score.mascot=xmlGetAttr(cvp,name="value")),
                                  "mascot:expectation value"=c(mascot.evalue=xmlGetAttr(cvp,name="value")),
                                  "sequest:xcorr"=c(sequest.xcorr=xmlGetAttr(cvp,name="value")),
                                  "sequest:deltacn"=c(sequest.deltacn=xmlGetAttr(cvp,name="value")),
                                  NULL
                            )
                 },namespaces=ns))

      if ("PeptideEvidence" %in% names(sii)) {
        pe.attr <- xmlAttrs(sii[["PeptideEvidence"]])
        pe.res <- pe.attr.names[names(pe.attr)[names(pe.attr) %in% names(pe.attr.names)]]
      } else {
        pe.res <- c(peptide.ev.ref=xmlGetAttr(sii[["PeptideEvidenceRef"]],name="peptideEvidence_ref"))
      }

      c(spectrum=spectrum.id,
        peptide.ref   = xmlGetAttr(sii,name=peptideref.attrname),
        theo.mass     = xmlGetAttr(sii,name='calculatedMassToCharge'),
        exp.mass      = xmlGetAttr(sii,name='experimentalMassToCharge'),
        scores,pe.res)
  })

  si.names <- unique(unlist(sapply(spectrumIdentifications,names)))
  records.spectrumIdentifications <- do.call(rbind,lapply(spectrumIdentifications,function(x) x[si.names]))
  records.spectrumIdentifications <- as.data.frame(records.spectrumIdentifications,stringsAsFactors=FALSE)

  peptide.ev.mapping <- xpathApply(doc,paste0(root,"/x:SequenceCollection/x:PeptideEvidence"),namespaces=ns,xmlAttrs)
  if (length(peptide.ev.mapping) > 0) {
    records.spectrumIdentifications <- merge(records.spectrumIdentifications,
                                             as.data.frame(do.call(rbind,peptide.ev.mapping),stringsAsFactors=FALSE))
  }

  spectra.n.peptides <- merge(as.data.frame(records.spectrumIdentifications,stringsAsFactors=FALSE),
                              as.data.frame(peptide.mapping,stringsAsFactors=FALSE),
                              by='peptide.ref')

  free(doc)

  message("merging results")
  protein.mapping1 <- merge(as.data.frame(records.proteinDetections,stringsAsFactors=FALSE),
                            as.data.frame(protein.mapping,stringsAsFactors=FALSE),by="dbseq.ref")
  merge(spectra.n.peptides,
        protein.mapping1,by="peptide.ev.ref")
}

<<<<<<< HEAD
## read.mgf
.parse.spectrum <- function(input,reporterMasses,fragment.precision,recordNo) { 
  firstChar = substr(input,1,1);
  sel.numeric = firstChar == 1 & substr(input,4,4) == ".";
  sel.alpha = firstChar %in% c("P","T")
      
  d <- unlist(strsplit(input[sel.alpha],"="))
  d1 <- d[seq(2,length(d),by=2)]
  names(d1) <-d[seq(1,length(d),by=2)]
      
  spectrumTitles[recordNo,] <<- d1[c("TITLE","PEPMASS")]
# TODO: do not take closest but most intense peak?
      
  if (any(sel.numeric)) {
    mzi <- do.call("rbind",strsplit(input[sel.numeric],"\\s"))[,1:2]
    if (!is.null(nrow(mzi))) {
      mzi.mass <- as.numeric(mzi[,1])
      mzi.ions <- as.numeric(mzi[,2])
      if (length(mzi.mass)>0) {
        lapply(seq_along(reporterMasses),
               function(i) {
                 m <- abs(mzi.mass-reporterMasses[i])
                 pos <- which(m == min(m))
                 if (length(pos) > 0 & m[pos] < fragment.precision/2) {
                   observedMasses[recordNo,i] <<- mzi.mass[pos][1] # [1] added to address cases where 2 peaks (within the required precision) are at the same distance of the reporter theoretical mass
                   observedIntensities[recordNo,i] <<- mzi.ions[pos][1]
                 }
               }
               )
      }
    }
  }
}

=======
>>>>>>> 86d5322b
##' .read.mgf: read isobaric reporter tag masses and intensities from MGFs
##'
##' MGF files list m/z and intensities for each spectrum. .read.mgf
##' extracts m/z and intensity pairs of masses corresponding to isobaric
##' tag masses (within a fragment precision).
##' @title 
##' @param filename [character] file name of one or multiple files in MGF format
##' @param type [character] denoting IBSpectra class - used to get
##'             reporter masses and reporter names.
##' @param spectra [character vector] if defined, only export spectra whose TITLE
##'                is listed. Speeds up the function when only identified spectra
##'                are of interest.
##' @param fragment.precision [numeric] take m/z-intensity pairs whose m/z value are
##'                          in a range of +/- fragment.precision/2 of 'true' mass.
##' @param prob [numeric] Filter out m/z-intensitiy values with the prob/2 most
##'             unprecise m/z values on both sides.
##' @param substitute.dta [boolean] internal. replace TITLEs: s/.dta.[0-9]*$/.dta/
##' @return list(ions, mass, spectrumtitles)
##' @author Florian P Breitwieser
.read.mgf <- function(filename,reporterMasses,reporterNames,spectra=NULL,fragment.precision=0.05,
                      prob=NULL,substitute.dta=FALSE,check.id.ok=FALSE,
                      scan.lines=0) {
  if (is.null(fragment.precision)) { fragment.precision=0.05 }
  message("  reading mgf file ",filename,
          " [fragment precision: ",fragment.precision,"]")

  ## get reporter masses and names from type
  nReporter <- length(reporterMasses)
  min.mass <- min(reporterMasses)-fragment.precision/2
  max.mass <- max(reporterMasses)+fragment.precision/2
  
  ## read (and concatenate if multiple) mgf files
  input <- c()
  for (f in filename) {
    con <- file(f,'r')
    if (scan.lines > 0) {
      while(length(f.input <- readLines(con, n=scan.lines)) > 0){
        input <- c(input,grep("^[A-Z]|^1[12][0-9]\\.",f.input,value=T))
      }
    } else {
      input <- c(input,readLines(con))
    }
    close(con)
  }
  if (substitute.dta)
    input <- sub(".dta.*$",".dta",input)
  
  ## index mgf file content: positions of BEGIN and END IONS
  begin_ions <- which(input=="BEGIN IONS")
  end_ions <- which(input=="END IONS")
  if (length(begin_ions) != length(end_ions))
    stop("mgf file is errorneous, non-matching number",
         " of BEGIN IONS and END IONS tags");

  bnd <- data.frame(begin=begin_ions,
                    end=end_ions)
  
  if (!is.null(spectra)) {
    ## filtering to take only spectra defined in spectra
    ## all.titles <- .trim(sapply(strsplit(grep("TITLE",input,value=T),"="),function(x) x[2] )) # not efficient
    all.titles <- .trim(substring(grep("^TITLE=",input,value=TRUE),7))
    if (length(all.titles) != nrow(bnd)) {
      # sanity check that each spectrum has a title
      stop("title not specified for all spectra!");
    }

    spectra.to.take <- all.titles %in% spectra

    if (sum(spectra.to.take) ==0) {
      stop("No identified spectrum is found in MGF file.\n",
           "  TITLEs in MGF [1:",length(all.titles),"]: \n\t",
           paste(all.titles[1:2],collapse=", "),", ...\n",
           "  identified spectra [1:",length(spectra),"]: \n\t",
           paste(spectra[1:2],collapse=", "),", ...\n")
    }
    bnd <- bnd[spectra.to.take,]
  }
  bnd$recordNo = seq_len(nrow(bnd))
  nSpectra <- nrow(bnd)
  message("  ",nSpectra," spectra in MGF file.")

  ## create list with all spectra (header+mass list) as entries
  all.spectra <- apply(bnd,1,function(x) input[x[1]:x[2]])
  rm(input)

  ## if all spectra are of equal length, apply returns a matrix
  ##  convert to list
  if (is.matrix(all.spectra)) 
    all.spectra <- split(all.spectra,col(all.spectra))

  ## extract information from each spectrum
  result <- llply(all.spectra,function(x) {
    header <- .strsplit_vector(x[grep("^[A-Z]",x)],"=")
    numbers <- do.call(rbind,strsplit(x[grep("^1..\\.",x)],"\\s"))
    mzi.mass <- as.numeric(numbers[,1])
    
    rr <- c(title=header["TITLE"])
    
    sel <- mzi.mass > min.mass & mzi.mass < max.mass
    if (any(sel)) {
      mzi.mass <- mzi.mass[sel]
      mzi.ions <- as.numeric(numbers[sel,2])

      rr <- c(rr,do.call(c,lapply(reporterMasses,function(y) {
        m <- abs(y-mzi.mass)
        pos <- which(m == min(m))
<<<<<<< HEAD
        if (length(pos) > 1){
          # (Jacques) added to address cases where 2 peaks (within the required precision) are at the same distance of the reporter theoretical mass
          # Pick most intense
          max.intens <- max(mzi.ions[pos])
          pos <- pos[which(mzi.ions[pos]==max.intens)]
          pos <- pos[1] # in case same intensity as well!
        }
        if (length(pos) > 0 & m[pos] < fragment.precision/2)
          return(c(mzi.mass[pos],mzi.ions[pos]))
=======
      
        if (sum(pos) > 0 & m[pos][1] < fragment.precision/2) {
	  # take most intense if two oins have same distance
	  posi <- 1
	  if (sum(pos)>1) 
	    posi <- which.max(mzi.ions[pos])[1]
          return(c(mzi.mass[pos][posi],mzi.ions[pos][posi]))
	}
>>>>>>> 86d5322b
        else
          return(c(NA,NA))
      }))) 
    } else {
      rr <- c(rr,rep(NA,nReporter*2))
    }
    return(rr)
  },.parallel=isTRUE(getOption('isobar.parallel')))

  result <- do.call(rbind,result)

  rm(all.spectra)
  if (length(result) == 0 || nrow(result) == 0) {
    stop("error reading MGF file - could not parse masses and intensities.\n",
         "Check the mapping id <-> peaklist.")
  }
 
  mass <- apply(result[,seq(from=2,to=ncol(result),by=2)],2,as.numeric)
  ions <- apply(result[,seq(from=3,to=ncol(result),by=2)],2,as.numeric)
     
  ## only select spectra with itraq masses detected
  sel = apply(mass,1,function(x) any(!is.na(x)))
      
  if (!any(sel)) {
    stop("No values could be extracted from MGF ",filename,"\n",
         "with fragment precision ",fragment.precision,".\n")
  }

  if (!is.null(prob) && prob > 0) {
    ## boundaries: remove extreme outliers of mass spectrum
    ##  to test: another quantile.type might be more appropriate for small datasets
    bnd <- apply(mass[sel,],2,quantile,probs=c(prob*0.5,1-prob*0.5),na.rm=TRUE)
    sel.prob <- !is.na(mass) & (mass < matrix(bnd[1,],byrow=T,nrow=nrow(mass),ncol=ncol(mass)) |
                                mass > matrix(bnd[2,],byrow=T,nrow=nrow(mass),ncol=ncol(mass)))

    ions[sel.prob] <- NA
    mass[sel.prob] <- NA
    message("\tmass boundaries:\n\t",
            paste(colnames(mass),sprintf("%.5f : %.5f",bnd[1,],bnd[2,]),sep="\t",collapse="\n\t"))
  }

  ions <- ions[sel,,drop=FALSE]
  mass <- mass[sel,,drop=FALSE]
 
  spectrumtitles <- .trim(result[sel,1])

  if (ncol(ions) != length(reporterNames) || ncol(mass) != length(reporterNames)) {
    stop("ions or mass matrix have wrong dimension.")
  }

  dimnames(ions) <- list(spectrumtitles,reporterNames)
  dimnames(mass) <- list(spectrumtitles,reporterNames)
  rm(result)
  
  return(list(ions=ions, mass=mass,
              spectrumtitles=spectrumtitles))
}

.read.idfile.df <- function(filename,identifications.format,sep,...) {
    if (is.data.frame(filename))
      return(filename)
    if (!is.character(filename))
      stop("filename should be a data.frame or character")
    if (!file.exists(filename))
      stop("idfile ",filename," defined, but does not exist")
    
    is.format <- function(y,ext)
      identical(identifications.format,y) || 
        any(sapply(ext,function(iext) grepl(paste0(iext,"$"),filename)))
    
    ext.def <- 
    list(mzid      = list(ext=c("mzid"),f=read.mzid),
         rockerbox = list(ext=c("peptides.[ct]sv"),f=.read.rockerbox),
         msgf      = list(ext=c("msgfp.csv","tsv"),f=.read.msgfp.tsv),
         ibspectra = list(ext=c("csv"),
                          f=function(x) read.table(x,header=TRUE,sep=sep,
                                                   stringsAsFactors=FALSE,...)))

    for (etype in names(ext.def)) {
      if (is.format(etype,ext.def[[etype]][["ext"]])) {
        message("  reading id file ",filename," [type: ",etype,"] ...",appendLF=FALSE)
        res <- ext.def[[etype]][["f"]](filename)
        message(" done")
        return(res)
      }
    }

    stop(paste("cannot parse file ",filename," - cannot deduce format based on extension ",
               "(it is not ibspectra.csv, id.csv, peptides.txt or mzid). ",
               "Please provide id.format to readIBSpectra",sep=""))
}


## TODO: log is not returned
.read.idfile <- function(id.file,identifications.format=NULL,sep="\t",
                         decode.titles=FALSE,trim.titles=FALSE,log=NULL,all.cols=FALSE,...) {
  if (!is.data.frame(id.file)) {
    if (!(is.list(id.file) || is.character(id.file))) 
      stop("id.file argument of .read.idfile should be a data frame, character or list")

    if (all(sapply(id.file,is.character)))
      id.data <- lapply(id.file,.read.idfile.df,sep=sep,
                        identifications.format=identifications.format,...)
    else if (all(sapply(id.file,is.data.frame)))
      id.data <- id.file
    else
      stop()

    rm(id.file)
  
    id.colnames <- lapply(seq_along(id.data),function(s.i) colnames(id.data[[s.i]]))
    colnames.equal <- all(sapply(id.colnames,
                                 function(cn) identical(cn,id.colnames[[1]])))
    if (!colnames.equal) {
      message(" id file colnames are not equal:")
      message(paste(sapply(seq_along(id.data),
                           function(s.i) paste0("    ",s.i,": [",
                                                paste(id.colnames[[s.i]],collapse=","),
                                                "]")),collapse="\n"))
      all.id.colnames <- unique(unlist(id.colnames))
      if (isTRUE(all.cols)) {
        id.data <- do.call(rbind,lapply(id.data,function(i.d) {
          id.d[,all.id.colnames[!all.id.colnames %in% colnames(id.d)]] <- NA
          id.d[,all.id.colnames]
        }))
      } else {
        intersect.colnames <- id.colnames[[1]]
        for (s.i in seq(from=2,to=length(id.colnames))) {
          intersect.colnames <- intersect(intersect.colnames,id.colnames[[s.i]])
        }
        message(" taking intersection: ",paste(intersect.colnames,collapse="; "))
        id.data <- do.call(rbind,lapply(id.data,function(i.d) i.d[,intersect.colnames]))
      }
    } else {
        id.data <- do.call(rbind,id.data)
    }
  }

  #.check.columns(id.data)

  if (!is.character(id.data[,.SPECTRUM.COLS['SPECTRUM']]))
    id.data[,.SPECTRUM.COLS['SPECTRUM']] <- as.character(id.data[,.SPECTRUM.COLS['SPECTRUM']])

  if ('accession' %in% colnames(id.data)) {
    if (all(grepl(sprintf("%s\\|%s",.uniprot.pattern.ac,.uniprot.pattern.id),id.data[,.PROTEIN.COLS['PROTEINAC']]))) {
      split.ac <- strsplit(id.data[,.PROTEIN.COLS['PROTEINAC']],"|",fixed=TRUE)
      id.data[,.PROTEIN.COLS['PROTEINAC']] <- sapply(split.ac,function(x) x[1]) 
      id.data[,.PROTEIN.COLS['NAME']] <- sapply(split.ac,function(x) ifelse(length(x) == 2, x[2], NA))
    }
  }

  if (decode.titles)
    id.data[,.SPECTRUM.COLS['SPECTRUM']] <- sapply(id.data[,.SPECTRUM.COLS['SPECTRUM']],URLdecode)

  if (trim.titles)
    id.data[,.SPECTRUM.COLS['SPECTRUM']] <- .trim(id.data[,.SPECTRUM.COLS['SPECTRUM']])
  return(id.data)
}

.read.rockerbox <- function(filename) {
  data.r <- read.table(filename,header=T,stringsAsFactors=F,sep="\t")
  if (!"scan.title" %in% colnames(data.r))
    stop("no scan.title column in ",filename,"; please use a Rockerbox version >= 2.0.6")

  ## transform modification (TODO)
  data.r$modif <- data.r$modifications
  ## end transform
  
  ## transform 'all.peptide.matches' to ac and start.pos
  split.acs <- strsplit(data.r$all.protein.matches,"; ")
  names(split.acs) <- data.r$all.protein.matches
  ac.n.startpos <- ldply(split.acs,function(x) {
    y <- do.call(rbind,strsplit(x,split="\\[|\\]"))
    start.pos <- sapply(strsplit(y[,2],"-",fixed=TRUE),
                        function(z) if(all(!is.na(as.numeric(z))) && length(z) == 2) as.numeric(z[1])
                        else stop("not numeric"))
    data.frame(accession=y[,1],start.pos=start.pos)  
  })
  data.r <- merge(data.r,ac.n.startpos,by.x="all.protein.matches",by.y=".id")
  data.r$all.protein.matches <- NULL
  ## end transform

  sel <- names(.ROCKERBOX.MAPPING.COLS) %in% names(c(.SPECTRUM.COLS,.PEPTIDE.COLS))
  data.r <- data.r[,.ROCKERBOX.MAPPING.COLS[sel]]
  colnames(data.r) <- c(.SPECTRUM.COLS,.PEPTIDE.COLS)[names(.ROCKERBOX.MAPPING.COLS)[sel]]
  return(data.r)
}

###############################################################################
## MERGE IDENTIFCATIONS


.dissect.search.engines <- function(identifications) {

  SC <- .SPECTRUM.COLS[.SPECTRUM.COLS %in% colnames(identifications)]

  ## scores are merged together
  if (.SPECTRUM.COLS['SCORE'] %in% colnames(identifications)) {
    engines <- strsplit(identifications[,SC['SEARCHENGINE']],"|",fixed=TRUE)
    scores <- strsplit(identifications[,SC['SCORE']],"|",fixed=TRUE)
  } else {
    engine.n.score <- strsplit(identifications[,SC['SEARCHENGINE']],"[ \\|]")
    engines <- lapply(engine.n.score,function(x) x[seq(from=1,to=length(x),by=2)])
    if (length(unique(unlist(engines))>10)) {
      engines <- lapply(engine.n.score,function(x) x[seq(from=1,to=length(x)/2)])
      scores <- lapply(engine.n.score,function(x) as.numeric(x[seq(from=length(x)/2+1,to=length(x))]))
    } else {
      scores <- lapply(engine.n.score,function(x) as.numeric(x[seq(from=2,to=length(x),by=2)]))
    }
  }
  score.columns <- paste0('score.',tolower(unique(unlist(engines))))
  for (engine in unique(unlist(engines))) {
    name <- paste0('score.',tolower(engine))
    e.scores <- mapply(function(e,s) if(any(e==engine)) s[e==engine] else NA,engines,scores)
    identifications[,name] <- as.numeric(e.scores)
  }

  identifications[,SC['SEARCHENGINE']] <- sapply(engines,paste,collapse="&")
  tt <- table(identifications[,SC['SPECTRUM']])
  if (max(tt) > 1) {
    message("  resolving duplicated ids ...")
    id.good <- identifications[identifications$spectrum %in% names(tt)[tt==1],]
    id.bad <- identifications[identifications$spectrum %in% names(tt)[tt>1],]
    id.bad$n.se <- rowSums(!is.na(id.bad[,score.columns]))
    id.bad <- ddply(id.bad,'spectrum',function(x) {
      x[which.max(x$n.se),]
    })
    id.bad$n.se <- NULL
    identifications <- rbind(id.good,id.bad)
  }

  if ('SCORE' %in% names(SC))
    identifications[,SC['SCORE']] <- NULL

  return(identifications)
}

.merge.search.engine.identifications <- function(identifications,...) {

  ## Columns to consolidate after merging
  ##   functions are used to resolve or remove the psm state
  COLS.TO.CONSOLIDATE <- list('peptide'=.consolidate.peptide.ids,
			      'modif'=.consolidate.modification.pos,
			      'charge'=.consolidate.charge,  ## sometimes, charge state 0 is reported when too high
			      'theo.mass'=.mean.na.rm,        ## can differ esp. between Mascot and Phenyx
			      'retention.time'=.mean.na.rm,
			      'parent.intens'=.mean.na.rm)

  COLS.TO.CONSOLIDATE <- COLS.TO.CONSOLIDATE[names(COLS.TO.CONSOLIDATE) %in% colnames(identifications)]

  ## Columns used for merging. Typically 'spectrum' and columns which are the same regardless of search engine
  COLS.FOR.MERGING <- setdiff(.SPECTRUM.COLS,c(.ID.COLS,names(COLS.TO.CONSOLIDATE)))
  COLS.FOR.MERGING <- c(COLS.FOR.MERGING,'is.decoy')
  COLS.FOR.MERGING <- intersect(colnames(identifications),COLS.FOR.MERGING)

  #'delta.score','delta.score.pep','delta.score.notpep','n.pep','n.loc'

  ## Split identifications by search engine
  cn.search.engine <- which(colnames(identifications) == .SPECTRUM.COLS['SEARCHENGINE'])
  ids.split <- lapply(split(identifications,identifications[,cn.search.engine]),
		      function(x) x[,-cn.search.engine])
  if (length(ids.split) < 2) stop("Expecting more than two different search engines.")
  if (length(ids.split) > 10) stop("Split data.frame into more than 10 search.engines - seems unrealistic. ",
				   "search.engine values: ",paste(names(ids.split),collapse=", "))

  clean.names <- gsub("[^[:alnum:]]","",tolower(names(ids.split))) ## lower case alpha-numeric names
  score.cols <- paste0("score.",clean.names)

  for (ii in seq_along(ids.split)) { # fix colnames which are duplicate
    cn <- colnames(ids.split[[ii]])
    cn[!cn %in% COLS.FOR.MERGING] <- paste(cn[!cn %in% COLS.FOR.MERGING],clean.names[ii],sep=".")
    colnames(ids.split[[ii]]) <- cn
  }

  ## Merge identification data frames
  ids.merged <- merge(ids.split[[1]],ids.split[[2]],by=COLS.FOR.MERGING,all=TRUE)
  if (length(ids.split) > 2) {
    for (ii in seq(from=3,to=length(ids.split))) {
      ids.merged <- merge(ids.merged,ids.split[[ii]],by=COLS.FOR.MERGING,all=TRUE)
    }
  }

  if (!.SPECTRUM.COLS['NOTES'] %in% colnames(ids.merged))
    ids.merged[,.SPECTRUM.COLS['NOTES']] <- ''

  ## Consolidate spectra with different identifications with different search engines
  for (colname in names(COLS.TO.CONSOLIDATE)) {
    message("Consolidating ",colname, " [",date(),"]")
    ids.merged <- .resolve.conflicts(ids=ids.merged,resolve.f=COLS.TO.CONSOLIDATE[[colname]],
  	         		     colname=colname,resolve.colnames=paste0(colname,".",clean.names))
  }

  ids.merged <- unique(ids.merged)
  tt <- table(ids.merged[,.SPECTRUM.COLS['SPECTRUM']])
  #spectra.ok <- ids.merged[,'spectrum'] %in% names(tt)[tt==1]
  #resolved.ids <- .resolve.differing.identifications(ids.merged[!spectra.ok,],score.cols)

  #identifications <- rbind(ids.merged[spectra.ok,],resolved.ids)
  if (any(tt>1)) {
    warning("Merging not successful, ",sum(tt>1)," duplicated psms, removing them!")
    ids.merged <- ids.merged[!ids.merged[,.SPECTRUM.COLS['SPECTRUM']] %in% names(tt)[tt>1],]
  }

  ids.merged[,.SPECTRUM.COLS['SEARCHENGINE']] <- 
	  apply(ids.merged[,score.cols],1,function(x) { paste(names(ids.split)[!is.na(x)],collapse="&") })
  return(ids.merged)
}

.na.rm <- function(x) x[!is.na(x)]
.mean.na.rm <- function(x) mean(x,na.rm=TRUE)

# Remove differing peptide ids
.consolidate.peptide.ids <- function(x) NA

# Take a non-zero charge
.consolidate.charge <- function(x) {
	x <- !is.na(x)
	ifelse(any(x > 0),x[x>0][1],0)
}

# Take 'first' modification
.consolidate.modification.pos <- function(x) .na.rm(x)[1]

.searchengine.cols <- function(ids,colname) {

}

.resolve.conflicts <- function(ids, resolve.f, colname, resolve.colnames, keep.cols = FALSE) {

  if (is.character(resolve.colnames))
    resolve.colnames <- which(colnames(ids) %in% resolve.colnames)

  # set result column
  ids[,colname] <- .return.equal.or.na(ids[,resolve.colnames])

  # return resolved conflicting and non-conflicting data
  good.spectra <- !is.na(ids[,colname])
  if (!any(good.spectra))
    stop("No good spectra which don't have to be resolved - something went wrong")
  if (!all(good.spectra)) {
    print(isobar:::.sum.bool(good.spectra))
    ids <- rbind(ids[good.spectra,],
		 .do.resolve.conflicts(ids[!good.spectra,],colname,resolve.colnames, resolve.f))
  }

  if (keep.cols)
    ids
  else
    ids[-resolve.colnames,]
}

.do.resolve.conflicts <- function(ids, colname, resolve.colnames, resolve.f) {
  if (length(ids) == 0)
    return(NULL) 
  if (length(ids) == 1)
    return(ids)

  ids[,colname] <- apply(ids[,resolve.colnames],1,resolve.f)
  if (any(is.na(ids[,colname])))
    message("removing ",sum(is.na(ids[,colname]))) 
  ids <- ids[!is.na(ids[,colname]),]
  if (nrow(ids) == 0)
	  return(NULL)

  ids[,.SPECTRUM.COLS['NOTES']] <- ifelse(ids[,.SPECTRUM.COLS['NOTES']] == '','',
					  paste0(ids[,.SPECTRUM.COLS['NOTES']],"\n"))

  ids[,.SPECTRUM.COLS['NOTES']] <- paste0(ids[,.SPECTRUM.COLS['NOTES']],
					  apply(ids[,resolve.colnames],1,function(x) {
					    x <- x[!is.na(x)]
					    paste(colname,"differing:\n\t",
                                                   paste(names(x),x,sep=": ",collapse="\n\t"))}))
  return(ids)
}

.resolve.modifications <- function(df,colname, modif.cols, standard.modif) {
  message("Resolving modifications")
  if (is.character(modif.cols))
    modif.cols <- which(colnames(df) %in% modif.cols)

  adply(df, 1, function(x) {

    x <- as.data.frame(x)
    modifs <- unlist(x[,modif.cols])
    modifs <- modifs[!is.na(modifs)]
    if (length(modifs) == 0) {
	    print(x)
	    stop ("all modifs are NA!")
    }

    ## coherent modifications
    x$note <- ""
    if (length(modifs) == 1 || all(modifs == modifs[1])) {
      stop("Should be handled before")
      x[,colname] <- modifs[1]
      return(x[,-modif.cols])
    }

    ## resolve incoherent modifs
    note <- paste0("differing modification positions: \n\t",
		   paste(names(modifs),modifs,sep=": ",collapse="\n\t"))

    ## any modification position is more often present?
    tt <- table(modifs)
    if (.max.uniq(tt)) {
      note <- paste0(note,". Taking ", .take.max(tt) )
      stop("TODO: Implement")
    }

    ## take 'first' modification position
    x[,colname] <- modifs[1]
    x[,'note'] <- note
    return(x)
  })  
}

.max.uniq <- function(tt) sum(tt==max(tt)) == 1
.take.max <- function(tt) names(tt)[which.max(tt)]

.resolve.differing.identifications <- function(identifications,score.cols) {
  allequal <- function(x) all(x == x[1])
  by.y <- function(x,ind,fun=sum) sapply(by(x,ind,fun),function(x) return(x) )
  skipna <- function(x) unlist(x[!is.na(x)])
  n.skipped <- 0
  n.max.ids <- 0
  n.modif.pos.dif <- 0

  resolved.identifications <- ddply(identifications,'spectrum', function(x) {
	n.ids <- rowSums(!is.na(x[,score.cols]),na.rm=TRUE)    ## number of identifications for each psm
	if (.max.uniq(n.ids)) {
	  n.max.ids <<- n.max.ids + 1
	  return(x[which.max(n.ids),,drop=FALSE])
	}
        
	## resolve peptide differnces
        if (!allequal(x[,'peptide'])) {                ## different peptides identified
	  pep.ids <- by.y(n.ids,x[,'peptide'],sum)
	  if (.max.uniq(pep.ids)) {                     ##   any peptide has been seen more often than others?
	    x <- x[x[,'peptide'] == .take.max(pep.ids),,drop=FALSE]
	  }  else {
	    n.skipped <<- n.skipped + 1
	    return(NULL)
	  }
	}
	
	## all equal peptides, different modification positions
        if (!allequal(x[,'peptide'])) {
	  message("ERROR while merging: psm peptides should be equal, but they aren't.")
	  print(x)
	  stop()
	}

	## resolve modification differences
        if (!allequal(x[,'modif'])) {                ## different modifs identified
	  modif.ids <- by.y(n.ids,x[,'modif'],sum)

	  modifs <- gsub("Oxidation_M","")

	  if (!.max.uniq(modif.ids))
	    n.modif.pos.dif <<- n.modif.pos.dif + 1

	  #print(x)
	  modif <- paste(x[,.SPECTRUM.COLS['SEARCHENGINE']],x[,'modif'],sep=": ",collapse=' & ')
	  x <- x[x[,'modif'] == .take.max(modif.ids)[1],,drop=FALSE]
	  x[,'modif'] <- modif
	} else if (!allequal(x[,'charge'])) {         ## different charge
          x[1,score.cols] <- as.numeric(sapply(x[,score.cols],skipna))
	  x[1,'charge'] <- max(x[,'charge'])
	  x <- x[1,,drop=FALSE]
	} else { 
          message("Why is the modif equal? ")
	  print(rbind(x,is.equal=apply(x,2,allequal)))
	  stop()
	}
	
	return(x)
  })
  message(" resolving differing ",length(unique(identifications[,'spectrum']))," identifications: " )
  message("   ",n.max.ids," resolved because more evidence was available for one alternative")
  message("   ",n.skipped," removed because of differing peptide ids")
  message("   ",n.modif.pos.dif," kept, as only the modification position was different")
  return(resolved.identifications)
}

.merge.quant.identifications <- function(identifications) {
  SC <- .SPECTRUM.COLS[.SPECTRUM.COLS %in% colnames(identifications)]

  tt <- table(identifications[,SC['SPECTRUM.QUANT']])
  spectra.ok <- identifications[,SC['SPECTRUM.QUANT']] %in% names(tt)[tt==1]

  SC <- .SPECTRUM.COLS[.SPECTRUM.COLS %in% colnames(identifications)]
  score.colname <- .SPECTRUM.COLS[c('SCORE.MASCOT','SCORE.PHENYX','SCORE.MSGF','PROB.PHOSPHORS')]
  score.colname <- score.colname[score.colname %in% colnames(identifications)]

  message("Merging ",sum(!spectra.ok)," identifications from different dissociation methods.")
  ids.quant.merged <- ddply(identifications[!spectra.ok,],.SPECTRUM.COLS['SPECTRUM.QUANT'],function(x) {
      if (nrow(x) == 1) return(x)

      my.args <- as.list(x[,score.colname,drop=FALSE])
      my.args <- lapply(my.args,round,digits=2) ## take two significant digits before taking next score into account as top hitter
      my.args$decreasing=TRUE

      max.hit <- do.call(order,my.args)[1]

      # dismiss peptide-spectrum matches which are different between search engines
      if (!all(x[,SC['PEPTIDE']] == x[1,SC['PEPTIDE']]))
        return(NULL)

      x[max.hit,SC['DISSOCMETHOD']] = paste0("[",x[max.hit,SC['DISSOCMETHOD']],"]")
      if (all(x[,SC['MODIFSTRING']] == x[max.hit,SC['MODIFSTRING']]) && 'DISSOCMETHOD' %in% names(SC)) {
      if ("cid" %in% x[,SC['DISSOCMETHOD']])
      x[max.hit,SC['SPECTRUM']] <- x[x[,SC['DISSOCMETHOD']]=="cid",SC['SPECTRUM']][1]

      x[max.hit,SC['DISSOCMETHOD']] <- paste(x[,SC['DISSOCMETHOD']],collapse="&")
      for (sc in score.colname[score.colname != 'pepprob'])
        x[max.hit,sc] <- gsub("NA","",paste(x[,sc],collapse="&"))
      }
      return(x[max.hit,,drop=FALSE])
  })

  colnames(ids.quant.merged)[colnames(ids.quant.merged)=='SPECTRUM.QUANT'] <- 'spectrum.quant'
  ids.quant.merged <- ids.quant.merged[,colnames(identifications)]
  rbind(identifications[spectra.ok,],ids.quant.merged)
}

.merge.identifications <- function(identifications,...) {
  SC <- .SPECTRUM.COLS[.SPECTRUM.COLS %in% colnames(identifications)]

  ## Merge results of different search engines / on different spectra
  if ('SEARCHENGINE' %in% names(SC) &&                               ## search engine column is present
      length(unique(identifications[,SC['SEARCHENGINE']])) > 1 &&    ## there are multiple search engines defines
      !any(grepl('^score\\.',colnames(identifications))))              ## the individual score.ENGINENAME are not present
  {                     
    if (any(grepl("|",identifications[,SC['SEARCHENGINE']],fixed=TRUE))) {
      identifications <- .dissect.search.engines(identifications)               ## dissect merged id columns
    } else {
      identifications <- .merge.search.engine.identifications(identifications,...)  ## merge identifications
    }
  }

  return(identifications)
}

## end MERGE IDENTIFICATIONS
###############################################################################


.read.identifications <- function(identifications,...,
                                  mapping=NULL,mapping.names=c(quantification.spectrum="hcd",identification.spectrum="cid"),
                                  identifications.quant=NULL) {

  ## load identifications (is either character or data.frame
  if (is.character(identifications) && all(sapply(identifications,file.exists)))
    identifications <- .read.idfile(identifications,...)

  ## load mapping (either character or data.frame)
  if (!is.null(mapping)) {
    if (is.character(mapping) && file.exists(mapping))
      mapping <- do.call(rbind,lapply(mapping,read.table,sep=",",header=TRUE,stringsAsFactors=FALSE))
    if (!is.data.frame(mapping)) stop("mapping must be a data.frame or valid file name")
    if (ncol(mapping) > 2) stop("only one column in mapping")

    if (is.null(mapping.names)) { 
      if (ncol(mapping) > 2) stop("more than one column in mapping data - mapping.names are therefore required")
      message("trying to assess right mapping")
      cn <- apply(mapping,2,function(x) sum(x %in% identifications[,.SPECTRUM.COLS['SPECTRUM']]))
      mapping.names <- c(quantification.spectrum=names(cn)[which.min(cn)],
                         identification.spectrum=names(cn)[which.max(cn)])
    }
    if (!all(c('identification.spectrum','quantification.spectrum') %in% names(mapping.names)))
      stop("mapping.names must be given alongside with mapping. names(mapping.names) must be 'identification.spectrum' and 'quantification.spectrum'")
    if (!all(mapping.names %in% colnames(mapping))) stop("mapping.names must be column names of mapping")

    quant2id <- .as.vect(mapping,mapping.names['identification.spectrum'],mapping.names['quantification.spectrum'])
    id2quant <- .as.vect(mapping,mapping.names['quantification.spectrum'],mapping.names['identification.spectrum'])

    identifications[,.SPECTRUM.COLS['SPECTRUM.QUANT']] <- id2quant[identifications[,.SPECTRUM.COLS['SPECTRUM']]]
    identifications[,.SPECTRUM.COLS['DISSOCMETHOD']] <- ifelse(is.null(identifications.quant),"hcd","cid") # temp fix
    #identifications[,.SPECTRUM.COLS['DISSOCMETHOD']] <- names(mapping.names)[mapping.names=='identification.spectrum']

    if (!is.null(identifications.quant)) {
      ## load identifications.quant (either character or data.frame)
      if (is.character(identifications.quant) && all(sapply(identifications.quant,file.exists)))
        identifications.quant <- .read.idfile(identifications.quant,...)
      if (!is.data.frame(identifications.quant)) stop("identifications.quant must be a data.frame or valid file name")
      identifications.quant[,.SPECTRUM.COLS['SPECTRUM.QUANT']] <- identifications.quant[,.SPECTRUM.COLS['SPECTRUM']]
      identifications.quant[,.SPECTRUM.COLS['SPECTRUM']] <- quant2id[ identifications.quant[,.SPECTRUM.COLS['SPECTRUM.QUANT']] ]
      identifications.quant[,.SPECTRUM.COLS['DISSOCMETHOD']] <- "hcd"
      #identifications.quant[,.SPECTRUM.COLS['DISSOCMETHOD']] <- names(mapping.names)[mapping.names=='quantification.spectrum']
      #if (.SPECTRUM.COLS['DATABASE'] %in% colnames(identifications) &&
      #    !.SPECTRUM.COLS['DATABASE'] %in% colnames(identifications.quant)) 
      #  identifications[,.SPECTRUM.COLS['DATABASE']] <- NULL

      intersect.ids <- intersect(colnames(identifications),colnames(identifications.quant))
      cn.i.intersect <- colnames(identifications)[!colnames(identifications) %in% intersect.ids]
      cn.iq.intersect <- colnames(identifications.quant)[!colnames(identifications.quant) %in% intersect.ids]
      if (length(cn.i.intersect) > 0 || length(cn.iq.intersect)>0)
        stop("identifications and identifications.quant dataframes are different:",
             ifelse(length(cn.i.intersect),paste0("\n\t[",paste0(cn.i.intersect,collapse=";"),
                                                  "] only appear in identifications"),""),
             ifelse(length(cn.iq.intersect),paste0("\n\t[",paste0(cn.iq.intersect,collapse=";"),
                                                   "] only appear in identifications.quant"),""))

      identifications <- rbind(identifications[,intersect.ids],identifications.quant[,intersect.ids])
    }
  }
  return(identifications)
}


## read MSGF+ tab-separated identification files
.read.msgfp.tsv <- function(filename,filter.rev.hits=FALSE) {
  if (is.data.frame(filename)) 
    ib.data <- filename
  else
    id.data <- read.delim(filename, sep="\t", stringsAsFactors=FALSE)
  ib.df <- data.frame(Protein=id.data[,'Protein'],
                      spectrum=id.data[,'Title'],.convert.msgfp.pepmodif(id.data[,'Peptide']),
                      scan.from=id.data[,'ScanNum'],dissoc.method=tolower(id.data[,'FragMethod']),
                      precursor.error=id.data[,'PrecursorError.ppm.'],charge=id.data[,'Charge'],
                      search.engine="MSGF+",score=-log10(id.data[,'SpecEValue']),
                      stringsAsFactors=FALSE)

  sel <- names(.MSGF.MAPPINGCOLS) %in% names(c(.SPECTRUM.COLS,.PEPTIDE.COLS))
  data.r <- id.data[,.MSGF.MAPPINGCOLS[sel]]
  colnames(data.r) <- c(.SPECTRUM.COLS,.PEPTIDE.COLS)[names(.MSGF.MAPPINGCOLS)[sel]]
  
  ib.df <- cbind(ib.df,data.r)

  ib.protnpep <-  .convert.msgfp.protein(unique(ib.df[,c('Protein','peptide')]),filter.rev.hits=filter.rev.hits)
  id.data$Protein <- NULL
  merge(unique(ib.protnpep),ib.df,by='peptide',all=TRUE)
}

.convert.msgfp.pepmodif <- function(peptide,modif.masses=
                                      c(iTRAQ4plex=144.102,Cys_CAM=57.021,Oxidation=15.995,
                                        iTRAQ4_ACET="144.102+42.011",ACET=42.011,
                                        METH=14.016,BIMETH=28.031,TRIMETH=42.047
                                        )) {
  modif.masses.r <- setNames(c(names(modif.masses)),c(paste0("+",modif.masses)))
  modifs <- strsplit(paste0(peptide,"+"),"[A-Z]")
  #sort(table(unlist(modifs)))
  modif.p <- sapply(modifs,function(x) { 
                                         x[length(x)] <- sub(".$","",x[length(x)]);
                                         x[x!=""] <- modif.masses.r[x[x!=""]];
                                         x
                                      })
  if (any(is.na(unlist(modif.p))))
    stop("NA in modifications - did not map")
  #sel <- sapply(modif.p,function(x) any(is.na(x)))
  #modifs[sel]
  
  pep.seq <- gsub("[+0-9\\.]","",peptide)
  if (any(nchar(pep.seq)+1 != sapply(modif.p,length)))
    stop("some modif sequences are not of correct length!")
  #cbind(peptide,pep.seq,nchar(pep.seq),sapply(modif.p,length))
  
  modif.i <- mapply(function(pep,modif) {
    pep <- c("Nterm",pep)
    sel.m <- modif!="" & !grepl("_",modif)
    modif[sel.m] <- paste0(modif[sel.m],"_",pep[sel.m])
    paste(modif,collapse=":")
  } ,strsplit(pep.seq,""),modif.p)

  
  
  return(data.frame(peptide=pep.seq,modif=paste0(modif.i,":"),stringsAsFactors=FALSE))
}


.convert.msgfp.protein <- function(protein.n.peptide,filter.rev.hits=FALSE) {
  # layout: sp|Q60848-1|HELLS_MOUSE(pre=R,post=K);sp|Q60848-2|HELLS_MOUSE(pre=R,post=K)
  # reverse hits: XXX_sp|...
  # TODO: extract pre and post AAs

  split.protein <- strsplit(protein.n.peptide[,1],"[;|]")
  res <- lapply(seq_along(split.protein), function(i) { 
                y <- split.protein[[i]]
                cbind(peptide=protein.n.peptide[i,2],
                      database=y[seq(from=1,to=length(y),by=3)],
                      accession=y[seq(from=2,to=length(y),by=3)])
                        })
  res <- as.data.frame(do.call(rbind,res),stringsAsFactors=FALSE)
  res$is.decoy <- grepl("^XXX_",res[,'database'])
  print(c(is.decoy=.sum.bool(res$is.decoy)))
  
  if (isTRUE(filter.rev.hits))
    res <- res[!res$is.decoy,]

  return(res)
}

<|MERGE_RESOLUTION|>--- conflicted
+++ resolved
@@ -691,43 +691,6 @@
         protein.mapping1,by="peptide.ev.ref")
 }
 
-<<<<<<< HEAD
-## read.mgf
-.parse.spectrum <- function(input,reporterMasses,fragment.precision,recordNo) { 
-  firstChar = substr(input,1,1);
-  sel.numeric = firstChar == 1 & substr(input,4,4) == ".";
-  sel.alpha = firstChar %in% c("P","T")
-      
-  d <- unlist(strsplit(input[sel.alpha],"="))
-  d1 <- d[seq(2,length(d),by=2)]
-  names(d1) <-d[seq(1,length(d),by=2)]
-      
-  spectrumTitles[recordNo,] <<- d1[c("TITLE","PEPMASS")]
-# TODO: do not take closest but most intense peak?
-      
-  if (any(sel.numeric)) {
-    mzi <- do.call("rbind",strsplit(input[sel.numeric],"\\s"))[,1:2]
-    if (!is.null(nrow(mzi))) {
-      mzi.mass <- as.numeric(mzi[,1])
-      mzi.ions <- as.numeric(mzi[,2])
-      if (length(mzi.mass)>0) {
-        lapply(seq_along(reporterMasses),
-               function(i) {
-                 m <- abs(mzi.mass-reporterMasses[i])
-                 pos <- which(m == min(m))
-                 if (length(pos) > 0 & m[pos] < fragment.precision/2) {
-                   observedMasses[recordNo,i] <<- mzi.mass[pos][1] # [1] added to address cases where 2 peaks (within the required precision) are at the same distance of the reporter theoretical mass
-                   observedIntensities[recordNo,i] <<- mzi.ions[pos][1]
-                 }
-               }
-               )
-      }
-    }
-  }
-}
-
-=======
->>>>>>> 86d5322b
 ##' .read.mgf: read isobaric reporter tag masses and intensities from MGFs
 ##'
 ##' MGF files list m/z and intensities for each spectrum. .read.mgf
@@ -834,7 +797,6 @@
       rr <- c(rr,do.call(c,lapply(reporterMasses,function(y) {
         m <- abs(y-mzi.mass)
         pos <- which(m == min(m))
-<<<<<<< HEAD
         if (length(pos) > 1){
           # (Jacques) added to address cases where 2 peaks (within the required precision) are at the same distance of the reporter theoretical mass
           # Pick most intense
@@ -844,16 +806,6 @@
         }
         if (length(pos) > 0 & m[pos] < fragment.precision/2)
           return(c(mzi.mass[pos],mzi.ions[pos]))
-=======
-      
-        if (sum(pos) > 0 & m[pos][1] < fragment.precision/2) {
-	  # take most intense if two oins have same distance
-	  posi <- 1
-	  if (sum(pos)>1) 
-	    posi <- which.max(mzi.ions[pos])[1]
-          return(c(mzi.mass[pos][posi],mzi.ions[pos][posi]))
-	}
->>>>>>> 86d5322b
         else
           return(c(NA,NA))
       }))) 
