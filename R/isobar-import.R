### - - - - - - - - - - - - - - - - - - - - - - - - - - - - - - - - - - - - -
### Constructor and readIBSpectra.
###

.check.columns <- function(identifications,data.ions,data.mass,allow.missing.columns) {
  SC <- .SPECTRUM.COLS[.SPECTRUM.COLS %in% colnames(identifications)]
  PC <- .PROTEIN.COLS[.PROTEIN.COLS %in% colnames(identifications)]
  missing.cols = c()
  for (col in c('SPECTRUM','PEPTIDE','MODIFSTRING'))
    if (!is.element(.SPECTRUM.COLS[col],SC))
      missing.cols <- c(missing.cols,.SPECTRUM.COLS[col])
  for (col in c('PROTEINAC'))
    if (!is.element(.PROTEIN.COLS[col],PC))
      missing.cols <- c(missing.cols,.PROTEIN.COLS[col])

  if (!is.null(data.ions) && !is.null(data.mass)) {
    if (is.null(rownames(data.ions)) || is.null(rownames(data.mass)))
      stop("provide spectrum ids as rownames for data.ions and data.mass")
    if (!identical(rownames(data.ions),rownames(data.mass)))
      stop("data.ions and data.mass do not have identical rownames!")
  }

  # handle missing columns
  if (length(missing.cols) > 0) {
      msg <- paste("not all required columns in identifications, the following are missing: \n\t",
               paste(missing.cols,collapse="\n\t"),
               "\nData:\n",paste(capture.output(print(head(identifications))),collapse="\n"))
      if (allow.missing.columns) {
          warning(msg)
          identifications[,missing.cols] <- NA
      } else {
          stop(msg)
      }
  }
  return(identifications)
}

.get.quant <- function(identifications,colname,reporterTagNames) {
    cols <- sprintf(colname,reporterTagNames)
    if (!all(cols %in% colnames(identifications)))
      stop(" Quantitative information missing: Supply columns '",paste(cols,collapse="', '"),"'.")
    qdata <- unique(identifications[,c(.SPECTRUM.COLS['SPECTRUM'],cols)])
    identifications <<- identifications[,-which(colnames(identifications) %in% cols)]
    rownames(qdata) <- qdata[,.SPECTRUM.COLS['SPECTRUM']]
    qdata <- as.matrix(qdata[,-1])
    colnames(qdata) <- reporterTagNames
    return(qdata)
}

.check.assayDataElements <- function(assayDataElements) {

  for (elem in assayDataElements) {
    if (is.null(rownames(elem)))
      stop("provide rownames for all assayDataElements")
    #if (!identical(rownames(elem),rownames(data.ions)))
    #  stop("all assayDataElements must have the same rownames")
    #if (!identical(dim(data.ions),dim(elem)))
    #  stop("all assayDataElements must have the same dim")
  }
}

.get.quant.elems <- function(assayDataElements,data.ions,data.mass,spectra.ids,fragment.precision,reporterTagMasses) {
  if (is.null(assayDataElements))
    assayDataElements <- list()

  assayDataElements$ions <- data.ions
  assayDataElements$mass <- data.mass
  
  if (!identical(spectra.ids,rownames(data.ions))) {
    id.n.quant <- intersect(spectra.ids,rownames(data.mass))
    id.not.quant <- setdiff(spectra.ids,rownames(data.mass))
<<<<<<< HEAD
    quant.not.id <- setdiff(rownames(data.mass),spectra.ids)
=======
    quant.not.id <- setdiff(rownames(data.mass),rownames(data))
>>>>>>> 7fad4fb1

    if (length(id.n.quant)==0) stop("No spectra could be matched between identification and quantifications")
    
    if (length(quant.not.id) > 0)
      warning(length(quant.not.id)," spectra could not be mapped from quant to id: ",
              paste(quant.not.id[1:min(length(quant.not.id),10)],collapse=";"))
    if (length(id.not.quant) > 0)
      warning(length(id.not.quant)," spectra could not be mapped from id to quant: ",
              paste(id.not.quant[1:min(length(id.not.quant),10)],collapse=";"))

    na.matrix <- matrix(NA,nrow=length(spectra.ids),ncol=ncol(data.mass),
                        dimnames=list(spectra.ids,colnames(data.mass)))

    for (elem in names(assayDataElements)) {
      tmp <- na.matrix
      tmp[id.n.quant,] <- assayDataElements[[elem]][id.n.quant,]
      assayDataElements[[elem]] <- tmp
    }
  }

  # filter based on fragment precision
  if (!is.null(fragment.precision)) {
    
    min.masses <- reporterTagMasses - fragment.precision/2
    max.masses <- reporterTagMasses + fragment.precision/2
    for (i in seq_len(nrow(assayDataElements$mass))) {
      bad.mass <- assayDataElements$mass[i,]<min.masses |  assayDataElements$mass[i,] > max.masses
      if (any(bad.mass,na.rm=TRUE)) {
        for (elem in names(assayDataElements)) {
          assayDataElements[[elem]][i,bad.mass] <- NA
        }
      }
    }
  }

  assayDataElements$ions[which(assayDataElements$ions==0)] <- NA
  assayDataElements$mass[which(assayDataElements$mass==0)] <- NA
  if (all(apply(is.na(assayDataElements$mass),2,all))) stop("all masses are NA")
  if (all(apply(is.na(assayDataElements$ions),2,all))) stop("all intensities are NA")

  return(assayDataElements)
}

.get.varMetaData <- function(identifications) {
  nn <- .SPECTRUM.COLS %in% colnames(identifications)

  label.desc <- c(PEPTIDE='peptide sequence',
      MODIFSTRING='modifications of peptide',
      CHARGE='peptide charge state',
      THEOMASS='theoretical peptide mass',
      EXPMASS='experimental peptide mass',
	    PRECURSOR.ERROR='precursor error',
      PARENTINTENS='parent ion intensity',
      RT='retention time',
      DISSOCMETHOD='dissociation METHOD',
      SPECTRUM='spectrum title',
      SPECTRUM.QUANT='title of spectrum used for quantiation',
      PRECURSOR.PURITY="precursor purity",
      RAWFILE="raw file",NMC="nmc",
	    DELTASCORE="delta score",DELTASCORE.PEP="delta score peptide",
      SCANS="scans",
      SCANS.FROM="scans from",SCANS.TO="scans to",
	    MASSDELTA.ABS="massdelta (abs)",MASSDELTA.PPM="massdelta (ppm)",
      SEARCHENGINE='protein search engine',
      SCORE='protein search engine score',
	    SCORE.MSGF='MSGF+ score',

      SCORE.MASCOT="Mascot search score",
      SCORE.PHENYX="Phenyx search score",
      SCORE.PHOSPHORS='PhosphoRS pepscore',
      PROB.PHOSPHORS="PhosphoRS probability",

      PHOSPHO.SITES="phosphorylation sites",
      USEFORQUANT='use spectrum for quantification',
      SEQPOS='PTM seqpos',
      SITEPROBS='PhosphoRS site.probs',
      FILE='file',SAMPLE='sample',NOTES='notes'
      )
  if (!all(names(.SPECTRUM.COLS) %in% names(label.desc)))
    stop("Not all SPECTRUM COLS have a label description:\n\t",
         paste(names(.SPECTRUM.COLS)[!names(.SPECTRUM.COLS) %in% names(label.desc)],collapse="\n\t"))

  VARMETADATA=data.frame(labelDescription=label.desc[names(.SPECTRUM.COLS)],
                         row.names=.SPECTRUM.COLS)
	    
  return(VARMETADATA[nn,,drop=FALSE])
}

.merge.identifications.full <- function(identifications, ...) {
  SC <- .SPECTRUM.COLS[.SPECTRUM.COLS %in% colnames(identifications)]
  ## Substitute Isoleucins with Leucins (indistinguishable by Masspec)
  identifications[,.PEPTIDE.COLS['REALPEPTIDE']] <- identifications[,SC['PEPTIDE']]
  identifications[,SC['PEPTIDE']] <- gsub("I","L",identifications[,SC['PEPTIDE']])

  ## Separate protein columns (focus on peptide-spectrum matches)
  PC <- c(.PROTEIN.COLS['PROTEINAC'],.PEPTIDE.COLS['STARTPOS'],.PEPTIDE.COLS['REALPEPTIDE'])
  protein.colnames <- which(colnames(identifications) %in% c(SC['PEPTIDE'],PC))
  pept.n.prot <- unique(identifications[,protein.colnames])
  identifications <- unique(identifications[,-which(colnames(identifications) %in% PC)])

  ## Merge identifications
  if (max(table(identifications[,SC['SPECTRUM']])) > 1)
    identifications <- .merge.identifications(identifications, ...)
  if (anyDuplicated(identifications[,SC['SPECTRUM']])) 
    stop('No divergent spectra identifications should be left.')
  
  ## Merge back the protein mapping
  merge(pept.n.prot,identifications,by="peptide")
}

setMethod("initialize","IBSpectra",
    function(.Object,identifications=NULL,data.ions=NULL,data.mass=NULL,
             proteinGroupTemplate=NULL,fragment.precision=NULL,
             assayDataElements=list(),allow.missing.columns=FALSE,
             write.excluded.to=NULL,...) { 

  if (is.null(identifications))
    return(callNextMethod(.Object,...))

  reporterTagNames <- reporterTagNames(.Object)
  identifications <- .factor.to.chr(identifications)

  ## Check that obligatory columns are present
  identifications <- .check.columns(identifications, data.ions, data.mass, allow.missing.columns)

  SC <- .SPECTRUM.COLS[.SPECTRUM.COLS %in% colnames(identifications)]
  ## Substitute Isoleucins with Leucins (indistinguishable by Masspec)
  identifications[,.PEPTIDE.COLS['REALPEPTIDE']] <- identifications[,SC['PEPTIDE']]
  identifications[,SC['PEPTIDE']] <- gsub("I","L",identifications[,SC['PEPTIDE']])

  ## Separate protein columns (focus on peptide-spectrum matches)
  PC <- setdiff(.PEPTIDE.COLS, SC['PEPTIDE'])
  protein.colnames <- which(colnames(identifications) %in% c(SC['PEPTIDE'],PC))
  pept.n.prot <- unique(identifications[,protein.colnames])
  identifications <- unique(identifications[,-which(colnames(identifications) %in% PC)])

  ## Merge identifications
  if (max(table(identifications[,SC['SPECTRUM']])) > 1)
    identifications <- .merge.identifications(identifications)
  if (anyDuplicated(identifications[,SC['SPECTRUM']])) 
    stop('No divergent spectra identifications should be left.')
  rownames(identifications) <- identifications[,SC['SPECTRUM']]
  
  # Create ProteinGroup
  proteinGroup <- ProteinGroup(merge(pept.n.prot,identifications,by="peptide"),template=proteinGroupTemplate)
  
  ## Get intensities and masses in assayDataElements
  if (is.null(data.ions))
    data.ions <- .get.quant(identifications,.PEAKS.COLS['IONSFIELD'],reporterTagNames)
  if (is.null(data.mass))
    data.mass <- .get.quant(identifications,.PEAKS.COLS['MASSFIELD'],reporterTagNames)

  assayDataElements <- .get.quant.elems(assayDataElements,data.ions,data.mass,identifications[,SC['SPECTRUM']],fragment.precision,reporterTagMasses(.Object))

  if (!.SPECTRUM.COLS['USEFORQUANT'] %in% colnames(identifications)) {
    # not perfect - better: set spectra of peptides shared between groups to FALSE
    #                            and spectra with no values
    identifications[,.SPECTRUM.COLS['USEFORQUANT']] <- TRUE
  }
    
  fdata <- identifications[,colnames(identifications) %in% .SPECTRUM.COLS]
  featureData <- new("AnnotatedDataFrame",data=fdata,
                     varMetadata=.get.varMetaData(fdata))
	   
  assayData=do.call(assayDataNew, assayDataElements, envir=parent.frame())
  
  ## create ibspectra object
  callNextMethod(.Object,
      assayData=assayData,
      featureData=featureData,
      proteinGroup=proteinGroup,
      reporterTagNames=reporterTagNames,...)
})



setGeneric("readIBSpectra", function(type,id.file,peaklist.file,...)
           standardGeneric("readIBSpectra"))

setMethod("readIBSpectra",
          signature(type="character",id.file="character",peaklist.file="missing"),
    function(type,id.file,...) {
      ll <- lapply(seq_along(id.file),function(i) {
                   message("\treading ",id.file[i])
                   df <- read.table(id.file[i],header=T,sep="\t")
                   df[,.SPECTRUM.COLS['FILE']]  <- id.file[i]
                   if (!is.null(names(id.file)))
                     df[,.SPECTRUM.COLS['SAMPLE']]  <- names(id.file)[i]
                   df
            })
      new(type,identifications=do.call(rbind,ll),...)
    }
)
setMethod("readIBSpectra",
          signature(type="character",id.file="data.frame",peaklist.file="missing"),
    function(type,id.file,...) new(type,identifications=id.file,...)
)

setMethod("readIBSpectra",
          signature(type="character",id.file="character",peaklist.file="character"),
    function(type,id.file,peaklist.file,
             mapping.file=NULL,mapping=c(peaklist="even",id="odd"),
             id.file.domap=NULL,id.format=NULL,decode.titles=TRUE,...) {
      
      id.data <- .read.identifications(id.file,mapping=mapping.file,mapping.names=mapping,
                                    identifications.quant=id.file.domap,
                                    identifications.format=id.format,decode.titles=decode.titles)

      readIBSpectra(type,id.data,peaklist.file,...)
})


##' readIBSpectra - read IBSpectra object from files
##'
##' <details>
##' @title 
##' @param type [character] IBSpectra type
##' @param id.file [character] file of format ibspectra.csv or
##' mzid. If format is ibspectra.csv, it may also contain quantitative
##' information, and peaklist.file is not required.
##' @param peaklist.file [character] file in MGF format containing
##' quantitative information (m/z and intensity pairs). If NULL,
##' quantitative information is expected to reside in id.file.
##' @param proteinGroupTemplate [ProteinGroup object] uses certain
##' protein grouping as template. Useful when comparing multiple
##' experiments.
##' @param mapping.file [character] CSV file which maps spectrum
##' titles from peaklist file to those of id file. Usefule when
##' quantitative and identification information reside in different
##' but corresponding spectra. E.g. HCD-CID dissociation
##' @param mapping [named character] column number or name for
##' 'peaklist' and 'id' spectra.
##' @param mapping.file.readopts 
##' @param peaklist.format 
##' @param id.format 
##' @return IBSpectra object of type 
##' @author Florian P Breitwieser
setMethod("readIBSpectra",
          signature(type="character",id.file="data.frame",peaklist.file="character"),
    function(type,id.file,peaklist.file,
             proteinGroupTemplate=NULL,annotate.spectra.f=NULL,
             peaklist.format=NULL,scan.lines=0,
             fragment.precision=NULL,fragment.outlier.prob=NULL,...) {
      
      log <- data.frame(key=c(),message=c())

      id.data <- id.file
      if (is.function(annotate.spectra.f)) {
        id.data <- annotate.spectra.f(id.data,peaklist.file)
      }

      # all identified spectrum titles
      id.spectra <- unique(id.data[,.SPECTRUM.COLS['SPECTRUM']])

      .Object <- new(type)
      reporterMasses <- .Object@reporterTagMasses
      reporterTagNames <- .Object@reporterTagNames

      data.ions=c()
      data.mass=c()
      data.titles=c()
      for (peaklist.f in peaklist.file) {
        peaklist.format.f <- peaklist.format
        if (is.null(peaklist.format.f)) {

          if (grepl(".mgf$",peaklist.f,ignore.case=TRUE))peaklist.format.f <- "mgf"
          else if (grepl(".mcn$",peaklist.f,ignore.case=TRUE))peaklist.format.f <- "mcn"
          else if (grepl(".intensities.csv$",peaklist.f,ignore.case=TRUE))peaklist.format.f <- "csv"
          else
            stop(paste0("cannot parse file ",peaklist.f," - cannot deduce format (mgf or mcn)"))          

        }

        if (tolower(peaklist.format.f) == "mgf") {

          intensities.f <- .read.mgf(peaklist.f,reporterMasses,reporterTagNames,
                                     fragment.precision=fragment.precision,
                                     prob=fragment.outlier.prob,scan.lines=scan.lines)
          if (nrow(intensities.f$ions) == 0) { stop("only NA data in ions/mass") }
          data.titles <- c(data.titles,intensities.f$spectrumtitles)
          data.ions <- rbind(data.ions,intensities.f$ions)
          data.mass <- rbind(data.mass,intensities.f$mass)
        } else if (tolower(peaklist.format.f) == "mcn") {
            if (type != "iTRAQ4plexSpectra")
              stop("mcn format (iTracker) only supports iTRAQ 4plex spectra!")
            mcn.i <- read.table("itraqdta/i-Tracker.mcn",sep=",",skip=2,
                                colClasses=c("character","character",
                  "numeric","numeric","numeric","numeric",rep("NULL",36)),
                col.names=c("spectrum","spectrum.t","114","115","116","117",rep("",36)),
                check.names=FALSE)
            data.titles <- c(data.titles,mcn.i$spectrum)
            data.ions <- c(data.ions,as.matrix(mcn.i[,3:6]))
            data.mass <- c(data.mass,
                matrix(rep(114:117,nrow(mcn.i)),nrow=nrow(mcn.i),byrow=TRUE))
        } else if (tolower(peaklist.format.f) == "csv") {
          message("reading ",peaklist.f)
          res <- read.delim(peaklist.f,stringsAsFactors=FALSE)
          message("done reading ",peaklist.f)
          
          ## FIX::
          #if (!is.null(id.spectra) && length(id.spectra) != 0) 
          #  res <- res[res[,"spectrum"] %in% id.spectra,]

          data.titles <- c(data.titles,res[,"spectrum"])
          data.ions <- rbind(data.ions,as.matrix(res[,.grep_columns(res,"ions$")]))
          data.mass <- rbind(data.mass,as.matrix(res[,.grep_columns(res,"mass$")]))

        }
      }
      if (.SPECTRUM.COLS['SPECTRUM.QUANT'] %in% colnames(id.data))
        data.titles <- .do.map(data.titles,unique(id.data[,.SPECTRUM.COLS[c('SPECTRUM','SPECTRUM.QUANT')]]))
      rownames(data.ions)  <- data.titles
      rownames(data.mass)  <- data.titles
      ## TODO: check that all identified spectra are present in intensities

      colnames(data.ions) <- reporterTagNames
      colnames(data.mass) <- reporterTagNames
      
      new(type,identifications=id.data,data.mass=data.mass,data.ions=data.ions,...)
    }
)


.do.map <- function(spectrumtitles,mapping.quant2id) {
  #mapped.spectra.pl <-
  #  mapping.quant2id[,2][ mapping.quant2id[,1] %in% id.spectra]

  #write(mapped.spectra.pl,file='id_spectra.csv')
  #.stopiflengthnotequal(id.spectra,mapped.spectra.pl,
  #                      "not all identified spectra could be matched!\n",
  #                      "\tx ... identified spectra\n",
  #                      "\ty ... mapped spectra\n")
 
  spectra.map <- .as.vect(mapping.quant2id,1,2)
  .stopiflengthnotequal(spectrumtitles,
                        spectra.map[spectrumtitles],
                        "not all spectra could be matched!\n",
                        "\tx ... spectra with quant info\n",
                        "\ty ... identified spectra\n")
  spectra.map[spectrumtitles]
}

.get.dupl.n.warn <- function(df,col,msg="ibspectra",write.to=NULL,f=warning) {
  dupl <- .all.duplicate.rows(df,col)
  if (!is.null(write.to))
    write.table(dupl,file=write.to,row.names=FALSE,sep="\t")
  dupl.msg <- paste(apply(dupl,1,paste,collapse="; "),collapse="\n\t")
  f(sprintf("%s> divergent identifications in %s spectra [%s ids]:\n\t%s",
			  msg,length(unique(dupl[,col])),nrow(dupl),dupl.msg))
  return(unique(dupl[,col]))
}


### READ MzID
read.mzid <- function(f) {
  library(XML)
  doc <- xmlInternalTreeParse(f)
  ns=c(x="http://psidev.info/psi/pi/mzIdentML/1.0")

  message("mapping")
  searchdatabase.mapping <- data.frame(
    ref=xpathSApply(doc,"/x:mzIdentML/x:DataCollection/x:Inputs/x:SearchDatabase",
      xmlGetAttr,name="id",namespaces=ns),
    name=xpathSApply(doc,"/x:mzIdentML/x:DataCollection/x:Inputs/x:SearchDatabase",
      xmlGetAttr,name="name",namespaces=ns),stringsAsFactors=FALSE
  )
   
  peptide.mapping <- data.frame(
      ref=xpathSApply(doc,"/x:mzIdentML/x:SequenceCollection/x:Peptide",
        xmlGetAttr,name="id",namespaces=ns),
      peptide.seq=xpathSApply(doc,
        "/x:mzIdentML/x:SequenceCollection/x:Peptide/x:peptideSequence",
        xmlValue,namespaces=ns),
      modification=xpathSApply(doc,"/x:mzIdentML/x:SequenceCollection/x:Peptide",
        fun=function(pep) {
          pep.length <- nchar(xpathSApply(pep,"x:peptideSequence",xmlValue,namespaces=ns))
          modif.df <- data.frame(
            location=as.numeric(xpathSApply(pep,"x:Modification",
              xmlGetAttr,name="location",namespaces=ns)),
            name=xpathSApply(pep,"x:Modification/x:cvParam[@cvRef='UNIMOD']",xmlGetAttr,name="name",namespaces=ns),
            stringsAsFactors=FALSE)
          modif.tmp <- rep("",pep.length+2)
          modif.tmp[modif.df$location+1] = modif.df$name
          return(paste(modif.tmp,collapse=":"))
        },namespaces=ns),stringsAsFactors=FALSE)
    
  protein.mapping <- data.frame(
      ref=xpathSApply(doc,"/x:mzIdentML/x:SequenceCollection/x:DBSequence",
        xmlGetAttr,name="id",namespaces=ns),
      accession=xpathSApply(doc,"/x:mzIdentML/x:SequenceCollection/x:DBSequence",
        xmlGetAttr,name="accession",namespaces=ns),
      sdb.ref=xpathSApply(doc,"/x:mzIdentML/x:SequenceCollection/x:DBSequence",
        xmlGetAttr,name="SearchDatabase_ref",namespaces=ns),
                                stringsAsFactors=FALSE)
  
  message("spectrum mapping")
  records.spectrumIdentifications <- 
    do.call(rbind,xpathSApply(doc,"/x:mzIdentML/x:DataCollection/x:AnalysisData/x:SpectrumIdentificationList/x:SpectrumIdentificationResult",
              namespaces=ns,
              fun=function(sir) {
    ## _SpectrumIdentificationResult_ #
    ## All identification from searching one spectrum
    spectrum.id <- xmlGetAttr(sir,"spectrumID")
    spectrum.title <- xpathSApply(sir,"x:cvParam[@name='spectrum title']",xmlGetAttr,name='value',namespaces=ns)

    ## get spectrum identifications which pass threshold
    #if (length(siis) > 1) stop(paste("more than one SpectrumIdentificationItems for spectrum ",spectrum.title))
    siis <- xpathApply(sir,"x:SpectrumIdentificationItem[@passThreshold='true' and @rank='1']",namespaces=ns,fun=function(sii) {
      ## _SpectrumIdentificationItem_ #
      ## An identification of a single peptide of a specturm.
      ## Only take the one which passes the threshold.

      attr.s <- xmlAttrs(sii)
      pep.mapping <- peptide.mapping[peptide.mapping[,"ref"] == attr.s['Peptide_ref'],]
 
    spectrum.df <-
      data.frame(
                 spectrum=spectrum.title,
                 search.engine = "Mascot",
                 score         = xpathSApply(sii,"x:cvParam[@name='mascot:score']",xmlGetAttr,name="value",namespaces=ns),
                 peptide.ref   = attr.s['Peptide_ref'],
                 peptide       = pep.mapping[,"peptide.seq"],
                 modif         = pep.mapping[,"modification"],
                 theo.mass     = attr.s['calculatedMassToCharge'],
                 exp.mass      = attr.s['experimentalMassToCharge'],
                 stringsAsFactors=FALSE)
#rm(attr.s)
    pe.df <- do.call(rbind,xpathApply(sii,"x:PeptideEvidence",namespaces=ns,
          fun=function(pe) {
     attr.e <- xmlAttrs(pe)
     data.frame(
                 peptide.ev.id=attr.e["id"],
                 peptide.ev.start=attr.e["start"],
                 peptide.ev.end=attr.e["end"],
                 peptide.ev.nmc=attr.e["missedCleavages"])
    }))
    if (nrow(spectrum.df)>1) stop("spectrum df nrow > 1 - might be a problem")
    spectrum.df <- cbind(pe.df,spectrum.df)
    return (spectrum.df)
  })
  }
  ))

  # TODO: check memory leaks

  message("protein mapping")
  records.proteinDetections <- do.call(rbind,xpathApply(doc,
    "/x:mzIdentML/x:DataCollection/x:AnalysisData/x:ProteinDetectionList/x:ProteinAmbiguityGroup",
    namespaces=ns,
    fun=function(pag) {
    ## apply on ProteinAmbiguityGroup
    do.call(rbind,xmlApply(pag,function(pdh) {
      ## apply on ProteinDetectionHypothesis
      data.frame(dbseq.ref=xmlGetAttr(pdh,"DBSequence_ref"),
        peptide.ev.id=
          as.character(getNodeSet(pdh,"x:PeptideHypothesis/@PeptideEvidence_Ref",namespaces=ns))
    )}))
  }))

  free(doc)
  
  merge(records.spectrumIdentifications,records.proteinDetections,by="peptide.ev.id")
}

## read.mgf
.parse.spectrum <- function(input,reporterMasses,fragment.precision,recordNo) { 
  firstChar = substr(input,1,1);
  sel.numeric = firstChar == 1 & substr(input,4,4) == ".";
  sel.alpha = firstChar %in% c("P","T")
      
  d <- unlist(strsplit(input[sel.alpha],"="))
  d1 <- d[seq(2,length(d),by=2)]
  names(d1) <-d[seq(1,length(d),by=2)]
      
  spectrumTitles[recordNo,] <<- d1[c("TITLE","PEPMASS")]
# TODO: do not take closest but most intense peak?
      
  if (any(sel.numeric)) {
    mzi <- do.call("rbind",strsplit(input[sel.numeric],"\\s"))[,1:2]
    if (!is.null(nrow(mzi))) {
      mzi.mass <- as.numeric(mzi[,1])
      mzi.ions <- as.numeric(mzi[,2])
      if (length(mzi.mass)>0) {
        lapply(seq_along(reporterMasses),
               function(i) {
                 m <- abs(mzi.mass-reporterMasses[i])
                 pos <- which(m == min(m))
                 if (length(pos) > 0 & m[pos] < fragment.precision/2) {
                   observedMasses[recordNo,i] <<- mzi.mass[pos]
                   observedIntensities[recordNo,i] <<- mzi.ions[pos]
                 }
               }
               )
      }
    }
  }
}

##' .read.mgf: read isobaric reporter tag masses and intensities from MGFs
##'
##' MGF files list m/z and intensities for each spectrum. .read.mgf
##' extracts m/z and intensity pairs of masses corresponding to isobaric
##' tag masses (within a fragment precision).
##' @title 
##' @param filename [character] file name of one or multiple files in MGF format
##' @param type [character] denoting IBSpectra class - used to get
##'             reporter masses and reporter names.
##' @param spectra [character vector] if defined, only export spectra whose TITLE
##'                is listed. Speeds up the function when only identified spectra
##'                are of interest.
##' @param fragment.precision [numeric] take m/z-intensity pairs whose m/z value are
##'                          in a range of +/- fragment.precision/2 of 'true' mass.
##' @param prob [numeric] Filter out m/z-intensitiy values with the prob/2 most
##'             unprecise m/z values on both sides.
##' @param substitute.dta [boolean] internal. replace TITLEs: s/.dta.[0-9]*$/.dta/
##' @return list(ions, mass, spectrumtitles)
##' @author Florian P Breitwieser
.read.mgf <- function(filename,reporterMasses,reporterNames,spectra=NULL,fragment.precision=0.05,
                      prob=NULL,substitute.dta=FALSE,check.id.ok=FALSE,
                      scan.lines=0) {
  if (is.null(fragment.precision)) { fragment.precision=0.05 }
  message("  reading mgf file ",filename,
          " [fragment precision: ",fragment.precision,"]")

  ## get reporter masses and names from type
  nReporter <- length(reporterMasses)
  min.mass <- min(reporterMasses)-fragment.precision/2
  max.mass <- max(reporterMasses)+fragment.precision/2
  
  ## read (and concatenate if multiple) mgf files
  input <- c()
  for (f in filename) {
    con <- file(f,'r')
    if (scan.lines > 0) {
      while(length(f.input <- readLines(con, n=scan.lines)) > 0){
        input <- c(input,grep("^[A-Z]|^1[12][0-9]\\.",f.input,value=T))
      }
    } else {
      input <- c(input,readLines(con))
    }
    close(con)
  }
  if (substitute.dta)
    input <- sub(".dta.*$",".dta",input)
  
  ## index mgf file content: positions of BEGIN and END IONS
  begin_ions <- which(input=="BEGIN IONS")
  end_ions <- which(input=="END IONS")
  if (length(begin_ions) != length(end_ions))
    stop("mgf file is errorneous, non-matching number",
         " of BEGIN IONS and END IONS tags");

  bnd <- data.frame(begin=begin_ions,
                    end=end_ions)
  
  if (!is.null(spectra)) {
    ## filtering to take only spectra defined in spectra
    ## all.titles <- .trim(sapply(strsplit(grep("TITLE",input,value=T),"="),function(x) x[2] )) # not efficient
    all.titles <- .trim(substring(grep("^TITLE=",input,value=TRUE),7))
    if (length(all.titles) != nrow(bnd)) {
      # sanity check that each spectrum has a title
      stop("title not specified for all spectra!");
    }

    spectra.to.take <- all.titles %in% spectra

    if (sum(spectra.to.take) ==0) {
      stop("No identified spectrum is found in MGF file.\n",
           "  TITLEs in MGF [1:",length(all.titles),"]: \n\t",
           paste(all.titles[1:2],collapse=", "),", ...\n",
           "  identified spectra [1:",length(spectra),"]: \n\t",
           paste(spectra[1:2],collapse=", "),", ...\n")
    }
    bnd <- bnd[spectra.to.take,]
  }
  bnd$recordNo = seq_len(nrow(bnd))
  nSpectra <- nrow(bnd)
  message(nSpectra," spectra")

  ## create list with all spectra (header+mass list) as entries
  all.spectra <- apply(bnd,1,function(x) input[x[1]:x[2]])
  rm(input)

  ## if all spectra are of equal length, apply returns a matrix
  ##  convert to list
  if (is.matrix(all.spectra)) 
    all.spectra <- split(all.spectra,col(all.spectra))
  
  ## extract information from each spectrum
  result <- do.call(rbind,lapply(all.spectra,function(x) {
    header <- .strsplit_vector(x[grep("^[A-Z]",x)],"=")
    numbers <- do.call(rbind,strsplit(x[grep("^1..\\.",x)],"\\s"))
    mzi.mass <- as.numeric(numbers[,1])
    
    rr <- c(title=header["TITLE"])
    
    sel <- mzi.mass > min.mass & mzi.mass < max.mass
    if (any(sel)) {
      mzi.mass <- mzi.mass[sel]
      mzi.ions <- as.numeric(numbers[sel,2])

      rr <- c(rr,do.call(c,lapply(reporterMasses,function(y) {
        m <- abs(y-mzi.mass)
        pos <- which(m == min(m))
      
        if (length(pos) > 0 & m[pos] < fragment.precision/2)
          return(c(mzi.mass[pos],mzi.ions[pos]))
        else
          return(c(NA,NA))
      }))) 
    } else {
      rr <- c(rr,rep(NA,nReporter*2))
    }
    return(rr)
  }))
  rm(all.spectra)
  if (length(result) == 0 || nrow(result) == 0) {
    stop("error reading MGF file - could not parse masses and intensities.\n",
         "Check the mapping id <-> peaklist.")
  }
 
  mass <- apply(result[,seq(from=2,to=ncol(result),by=2)],2,as.numeric)
  ions <- apply(result[,seq(from=3,to=ncol(result),by=2)],2,as.numeric)
     
  ## only select spectra with itraq masses detected
  sel = apply(mass,1,function(x) any(!is.na(x)))
      
  if (!any(sel)) {
    stop("No values could be extracted from MGF ",filename,"\n",
         "with fragment precision ",fragment.precision,".\n")
  }

  if (!is.null(prob) && prob > 0) {
    ## boundaries: remove extreme outliers of mass spectrum
    ##  to test: another quantile.type might be more appropriate for small datasets
    bnd <- apply(mass[sel,],2,quantile,probs=c(prob*0.5,1-prob*0.5),na.rm=TRUE)
    sel.prob <- !is.na(mass) & (mass < matrix(bnd[1,],byrow=T,nrow=nrow(mass),ncol=ncol(mass)) |
                                mass > matrix(bnd[2,],byrow=T,nrow=nrow(mass),ncol=ncol(mass)))

    ions[sel.prob] <- NA
    mass[sel.prob] <- NA
    message("mass boundaries:\n\t",
            paste(colnames(mass),sprintf("%.5f : %.5f",bnd[1,],bnd[2,]),sep="\t",collapse="\n\t"))
  }

  ions <- ions[sel,,drop=FALSE]
  mass <- mass[sel,,drop=FALSE]
 
  spectrumtitles <- .trim(result[sel,1])
  dimnames(ions) <- list(spectrumtitles,reporterNames)
  dimnames(mass) <- list(spectrumtitles,reporterNames)
  rm(result)
  
  return(list(ions=ions, mass=mass,
              spectrumtitles=spectrumtitles))
}


## TODO: log is not returned
.read.idfile <- function(id.file,id.format=NULL,decode.titles=TRUE,trim.titles=FALSE,log=NULL,...) {
  id.data <- do.call("rbind",lapply(id.file,function(f) {
    
    if (is.null(id.format)) {
      if (grepl(".mzid$",f,ignore.case=TRUE)) 
        id.format.f <- "mzid"
      else if (grepl(".ibspectra.csv$",f,ignore.case=TRUE) ||
               grepl(".id.csv$",f,ignore.case=TRUE) || 
               grepl(".mascot.csv$",f,ignore.case=TRUE) || 
               grepl(".phenyx.csv$",f,ignore.case=TRUE))
        id.format.f <- "ibspectra.csv"
      else if (grepl(".peptides.csv$",f) || grepl(".peptides.txt$",f)) 
        id.format.f <- "rockerbox"
      else if (grepl(".msgfp.csv$",f) || grepl(".tsv$",f)) 
        id.format.f <- "msgfp tsv"
      else
        stop(paste("cannot parse file ",f," - cannot deduce format based on extenstion (it is not ibspectra.csv, id.csv, peptides.txt or mzid). Please provide id.format to readIBSpectra",sep=""))
    } else {
      id.format.f <- id.format
    }
    
    if (id.format.f == "ibspectra.csv") {
      id.data <- read.table(f,header=T,stringsAsFactors=F,sep="\t",...)
      log <- rbind(log,c("identification file [id.csv]",f))
    } else if (id.format.f == "mzid") {
      id.data <- read.mzid(f)
      log <- rbind(log,c("identification file [mzid]",f))
    } else if (id.format.f == "rockerbox") {
      id.data <- .read.rockerbox(f,...)
    } else if (id.format.f == "msgfp tsv") {
      id.data <- .read.msgfp.tsv(f,...)
    } else {
      stop(paste0("cannot parse file ",f," - format [",id.format.f,"] not known."))
    }
    return(id.data)
  }
  ))
  if (decode.titles)
    id.data[,.SPECTRUM.COLS['SPECTRUM']] <- unlist(lapply(id.data[,.SPECTRUM.COLS['SPECTRUM']],URLdecode))

  if (trim.titles)
    id.data[,.SPECTRUM.COLS['SPECTRUM']] <- .trim(id.data[,.SPECTRUM.COLS['SPECTRUM']])
  return(id.data)
}

.read.rockerbox <- function(f) {
  data.r <- read.table(f,header=T,stringsAsFactors=F,sep="\t")
  if (!"scan.title" %in% colnames(data.r))
    stop("no scan.title column in ",f,"; please use a Rockerbox version >= 2.0.6")

  ## transform modification (TODO)
  data.r$modif <- data.r$modifications
  ## end transform
  
  ## transform 'all.peptide.matches' to ac and start.pos
  split.acs <- strsplit(data.r$all.protein.matches,"; ")
  names(split.acs) <- data.r$all.protein.matches
  ac.n.startpos <- ldply(split.acs,function(x) {
    y <- do.call(rbind,strsplit(x,split="\\[|\\]"))
    start.pos <- sapply(strsplit(y[,2],"-",fixed=TRUE),
                        function(z) if(all(!is.na(as.numeric(z))) && length(z) == 2) as.numeric(z[1])
                        else stop("not numeric"))
    data.frame(accession=y[,1],start.pos=start.pos)  
  })
  data.r <- merge(data.r,ac.n.startpos,by.x="all.protein.matches",by.y=".id")
  data.r$all.protein.matches <- NULL
  ## end transform

  sel <- names(.ROCKERBOX.COLS) %in% names(c(.SPECTRUM.COLS,.PEPTIDE.COLS))
  data.r <- data.r[,.ROCKERBOX.COLS[sel]]
  colnames(data.r) <- c(.SPECTRUM.COLS,.PEPTIDE.COLS)[names(.ROCKERBOX.COLS)[sel]]
  return(data.r)
}

###############################################################################
## MERGE IDENTIFCATIONS


.dissect.search.engines <- function(identifications) {

  SC <- .SPECTRUM.COLS[.SPECTRUM.COLS %in% colnames(identifications)]

  ## scores are merged together
  if (.SPECTRUM.COLS['SCORE'] %in% colnames(identifications)) {
    engines <- strsplit(identifications[,SC['SEARCHENGINE']],"|",fixed=TRUE)
    scores <- strsplit(identifications[,SC['SCORE']],"|",fixed=TRUE)
  } else {
    engine.n.score <- strsplit(identifications[,SC['SEARCHENGINE']],"[ \\|]")
    engines <- lapply(engine.n.score,function(x) x[seq(from=1,to=length(x),by=2)])
    if (length(unique(unlist(engines))>10)) {
      engines <- lapply(engine.n.score,function(x) x[seq(from=1,to=length(x)/2)])
      scores <- lapply(engine.n.score,function(x) as.numeric(x[seq(from=length(x)/2+1,to=length(x))]))
    } else {
      scores <- lapply(engine.n.score,function(x) as.numeric(x[seq(from=2,to=length(x),by=2)]))
    }
  }
  score.columns <- paste0('score.',tolower(unique(unlist(engines))))
  for (engine in unique(unlist(engines))) {
    name <- paste0('score.',tolower(engine))
    e.scores <- mapply(function(e,s) if(any(e==engine)) s[e==engine] else NA,engines,scores)
    identifications[,name] <- as.numeric(e.scores)
  }

  identifications[,SC['SEARCHENGINE']] <- sapply(engines,paste,collapse="&")
  tt = table(identifications[,SC['SPECTRUM']])
  if (max(tt) > 1) {
    message("Resolving duplicated ids")
    id.good <- identifications[identifications$spectrum %in% names(tt)[tt==1],]
    id.bad <- identifications[identifications$spectrum %in% names(tt)[tt>1],]
    id.bad$n.se <- rowSums(!is.na(id.bad[,score.columns]))
    id.res <- ddply(id.bad,'spectrum',function(x) {
      x[which.max(x$n.se),]
    })
    id.res$n.se <- NULL
    identifications <- rbind(id.good,id.res)
  }

  if ('SCORE' %in% names(SC))
    identifications[,SC['SCORE']] <- NULL

  return(identifications)
}

.merge.search.engine.identifications <- function(identifications,...) {

  ## Columns to consolidate after merging
  ##   functions are used to resolve or remove the psm state
  COLS.TO.CONSOLIDATE <- list('peptide'=.consolidate.peptide.ids,
			      'modif'=.consolidate.modification.pos,
			      'charge'=.consolidate.charge,  ## sometimes, charge state 0 is reported when too high
			      'theo.mass'=.mean.na.rm,        ## can differ esp. between Mascot and Phenyx
			      'retention.time'=.mean.na.rm,
			      'parent.intens'=.mean.na.rm)

  COLS.TO.CONSOLIDATE <- COLS.TO.CONSOLIDATE[names(COLS.TO.CONSOLIDATE) %in% colnames(identifications)]

  ## Columns used for merging. Typically 'spectrum' and columns which are the same regardless of search engine
  COLS.FOR.MERGING <- intersect(colnames(identifications),setdiff(.SPECTRUM.COLS,c(.ID.COLS,names(COLS.TO.CONSOLIDATE))))

  ## Split identifications by search engine
  cn.search.engine <- which(colnames(identifications) == .SPECTRUM.COLS['SEARCHENGINE'])
  ids.split <- lapply(split(identifications,identifications[,cn.search.engine]),
		      function(x) x[,-cn.search.engine])
  if (length(ids.split) < 2) stop("Expecting more than two different search engines.")
  if (length(ids.split) > 10) stop("Split data.frame into more than 10 search.engines - seems unrealistic. ",
				   "search.engine values: ",paste(names(ids.split),collapse=", "))

  clean.names <- gsub("[^[:alnum:]]","",tolower(names(ids.split))) ## lower case alpha-numeric names
  score.cols <- paste0("score.",clean.names)

  for (ii in seq_along(ids.split)) { # fix colnames which are duplicate
    cn <- colnames(ids.split[[ii]])
    cn[!cn %in% COLS.FOR.MERGING] <- paste(cn[!cn %in% COLS.FOR.MERGING],clean.names[ii],sep=".")
    colnames(ids.split[[ii]]) <- cn
  }

  ## Merge identification data frames
  ids.merged <- merge(ids.split[[1]],ids.split[[2]],by=COLS.FOR.MERGING,all=TRUE)
  if (length(ids.split) > 2) {
    for (ii in seq(from=3,to=length(ids.split))) {
      ids.merged <- merge(ids.merged,ids.split[[ii]],by=COLS.FOR.MERGING,all=TRUE)
    }
  }

  if (!.SPECTRUM.COLS['NOTES'] %in% colnames(ids.merged))
    ids.merged[,.SPECTRUM.COLS['NOTES']] <- ''

  ## Consolidate spectra with different identifications with different search engines
  for (colname in names(COLS.TO.CONSOLIDATE)) {
    message("Consolidating ",colname, " [",date(),"]")
    ids.merged <- .resolve.conflicts(ids=ids.merged,resolve.f=COLS.TO.CONSOLIDATE[[colname]],
  	         		     colname=colname,resolve.colnames=paste0(colname,".",clean.names),...)
  }

  tt <- table(ids.merged[,'spectrum'])
  #spectra.ok <- ids.merged[,'spectrum'] %in% names(tt)[tt==1]
  #resolved.ids <- .resolve.differing.identifications(ids.merged[!spectra.ok,],score.cols)

  #identifications <- rbind(ids.merged[spectra.ok,],resolved.ids)
  if (any(table(ids.merged[,'spectrum'])>1))
    stop("Merging not successful, duplicated psms!")

  ids.merged[,.SPECTRUM.COLS['SEARCHENGINE']] <- 
	  apply(ids.merged[,score.cols],1,function(x) { paste(names(ids.split)[!is.na(x)],collapse="&") })
  return(ids.merged)
}

.na.rm <- function(x) x[!is.na(x)]
.mean.na.rm <- function(x) mean(x,na.rm=TRUE)

# Remove differing peptide ids
.consolidate.peptide.ids <- function(x) NA

# Take a non-zero charge
.consolidate.charge <- function(x) {
	x <- !is.na(x)
	ifelse(any(x > 0),x[x>0][1],0)
}

# Take 'first' modification
.consolidate.modification.pos <- function(x) .na.rm(x)[1]

.resolve.conflicts <- function(ids, resolve.f, colname, resolve.colnames, keep.cols = false) {

  if (is.character(resolve.colnames))
    resolve.colnames <- which(colnames(ids) %in% resolve.colnames)

  # set result column
  ids[,colname] <- .return.equal.or.na(ids[,resolve.colnames])

  # return resolved conflicting and non-conflicting data
  good.spectra <- !is.na(ids[,colname])
  if (!any(good.spectra))
    stop("No good spectra which don't ave to be resolved - something went wrong")
  if (!all(good.spectra)) {
    print(isobar:::.sum.bool(good.spectra))
    ids <- rbind(ids[good.spectra,],
		 .do.resolve.conflicts(ids[!good.spectra,],colname,resolve.colnames, resolve.f))
  }

  if (keep.cols)
    ids
  else
    ids[-resolve.colnames,]
}

.do.resolve.conflicts <- function(ids, colname, resolve.colnames, resolve.f) {
  if (length(ids) == 0)
    return(NULL) 
  if (length(ids) == 1)
    return(ids)

  ids[,colname] <- apply(ids[,resolve.colnames],1,resolve.f)
  if (any(is.na(ids[,colname])))
    message("removing ",sum(is.na(ids[,colname]))) 
  ids <- ids[!is.na(ids[,colname]),]
  if (nrow(ids) == 0)
	  return(NULL)

  ids[,.SPECTRUM.COLS['NOTES']] <- ifelse(ids[,.SPECTRUM.COLS['NOTES']] == '','',
					  paste0(ids[,.SPECTRUM.COLS['NOTES']],"\n"))

  ids[,.SPECTRUM.COLS['NOTES']] <- paste0(ids[,.SPECTRUM.COLS['NOTES']],
					  apply(ids[,resolve.colnames],1,function(x) {
					    x <- x[!is.na(x)]
					    paste(colname,"differing:\n\t",
                                                   paste(names(x),x,sep=": ",collapse="\n\t"))}))
  return(ids)
}

.resolve.modifications <- function(df,colname, modif.cols, standard.modif) {
  message("Resolving modifications")
  if (is.character(modif.cols))
    modif.cols <- which(colnames(df) %in% modif.cols)

  adply(df, 1, function(x) {

    x <- as.data.frame(x)
    modifs <- unlist(x[,modif.cols])
    modifs <- modifs[!is.na(modifs)]
    if (length(modifs) == 0) {
	    print(x)
	    stop ("all modifs are NA!")
    }

    ## coherent modifications
    x$note <- ""
    if (length(modifs) == 1 || all(modifs == modifs[1])) {
      stop("Should be handled before")
      x[,colname] <- modifs[1]
      return(x[,-modif.cols])
    }

    ## resolve incoherent modifs
    note <- paste0("differing modification positions: \n\t",
		   paste(names(modifs),modifs,sep=": ",collapse="\n\t"))

    ## any modification position is more often present?
    tt <- table(modifs)
    if (.max.uniq(tt)) {
      note <- paste0(note,". Taking ", .take.max(tt) )
      stop("TODO: Implement")
    }

    ## take 'first' modification position
    x[,colname] <- modifs[1]
    x[,'note'] <- note
    return(x)
  })  
}

.max.uniq <- function(tt) sum(tt==max(tt)) == 1
.take.max <- function(tt) names(tt)[which.max(tt)]

.resolve.differing.identifications <- function(identifications,score.cols) {
  allequal <- function(x) all(x == x[1])
  by.y <- function(x,ind,fun=sum) sapply(by(x,ind,fun),function(x) return(x) )
  skipna <- function(x) unlist(x[!is.na(x)])
  n.skipped <- 0
  n.max.ids <- 0
  n.modif.pos.dif <- 0

  resolved.identifications <- ddply(identifications,'spectrum', function(x) {
	n.ids <- rowSums(!is.na(x[,score.cols]),na.rm=TRUE)    ## number of identifications for each psm
	if (.max.uniq(n.ids)) {
	  n.max.ids <<- n.max.ids + 1
	  return(x[which.max(n.ids),,drop=FALSE])
	}
        
	## resolve peptide differnces
        if (!allequal(x[,'peptide'])) {                ## different peptides identified
	  pep.ids <- by.y(n.ids,x[,'peptide'],sum)
	  if (.max.uniq(pep.ids)) {                     ##   any peptide has been seen more often than others?
	    x <- x[x[,'peptide'] == .take.max(pep.ids),,drop=FALSE]
	  }  else {
	    n.skipped <<- n.skipped + 1
	    return(NULL)
	  }
	}
	
	## all equal peptides, different modification positions
        if (!allequal(x[,'peptide'])) {
	  message("ERROR while merging: psm peptides should be equal, but they aren't.")
	  print(x)
	  stop()
	}

	## resolve modification differences
        if (!allequal(x[,'modif'])) {                ## different modifs identified
	  modif.ids <- by.y(n.ids,x[,'modif'],sum)

	  modifs <- gsub("Oxidation_M","")

	  if (!.max.uniq(modif.ids))
	    n.modif.pos.dif <<- n.modif.pos.dif + 1

	  print(x)
	  modif <- paste(x[,.SPECTRUM.COLS['SEARCHENGINE']],x[,'modif'],sep=": ",collapse=' & ')
	  x <- x[x[,'modif'] == .take.max(modif.ids)[1],,drop=FALSE]
	  x[,'modif'] <- modif
	} else if (!allequal(x[,'charge'])) {         ## different charge
          x[1,score.cols] <- as.numeric(sapply(x[,score.cols],skipna))
	  x[1,'charge'] <- max(x[,'charge'])
	  x <- x[1,,drop=FALSE]
	} else { 
          message("Why is the modif equal? ")
	  print(rbind(x,is.equal=apply(x,2,allequal)))
	  stop()
	}
	
	return(x)
  })
  message(" resolving differing ",length(unique(identifications[,'spectrum']))," identifications: " )
  message("   ",n.max.ids," resolved because more evidence was available for one alternative")
  message("   ",n.skipped," removed because of differing peptide ids")
  message("   ",n.modif.pos.dif," kept, as only the modification position was different")
  return(resolved.identifications)
}

.merge.quant.identifications <- function(identifications) {

  SC <- .SPECTRUM.COLS[.SPECTRUM.COLS %in% colnames(identifications)]
  score.colname <- .SPECTRUM.COLS[c('PROB.PHOSPHORS','SCORE.MASCOT','SCORE.PHENYX','SCORE.MSGF')]
  score.colname <- score.colname[score.colname %in% colnames(identifications)]

  message("Merging identifications from different dissociation methods.")
  ddply(identifications,.SPECTRUM.COLS['SPECTRUM.QUANT'],function(x) {
                           if (nrow(x) == 1) return(x)
                           my.args <- as.list(x[,score.colname,drop=FALSE])
                           my.args <- lapply(my.args,round,digits=2) ## take two significant digits before taking next score into account as top hitter
                           my.args$decreasing=TRUE
                           max.hit <- do.call(order,my.args)[1]
                           if (!all(x[,SC['PEPTIDE']] == x[1,SC['PEPTIDE']]))
                             return(NULL)

                           x[max.hit,SC['DISSOCMETHOD']] = paste0("[",x[max.hit,SC['DISSOCMETHOD']],"]")
                           if (all(x[,SC['MODIFSTRING']] == x[max.hit,SC['MODIFSTRING']]) && 'DISSOCMETHOD' %in% names(SC)) {
                             if ("cid" %in% x[,SC['DISSOCMETHOD']])
                               x[max.hit,SC['SPECTRUM']] <- x[x[,SC['DISSOCMETHOD']]=="cid",SC['SPECTRUM']][1]

                             x[max.hit,SC['DISSOCMETHOD']] <- paste(x[,SC['DISSOCMETHOD']],collapse="&")
                             for (sc in score.colname[c(2,3)])
                               x[max.hit,sc] <- paste(x[,sc],collapse="&")
                           }

                           return(x[max.hit,])
  })

}

.merge.identifications <- function(identifications,...) {
  SC <- .SPECTRUM.COLS[.SPECTRUM.COLS %in% colnames(identifications)]

  ## Merge results of different search engines / on different spectra
  if ('SEARCHENGINE' %in% names(SC) &&                                          ## search engine column is present
      length(unique(identifications[,SC['SEARCHENGINE']])) > 1 &&               ## there are multiple search engines defines
      !any(grepl('score.',colnames(identifications))))                          ## the individual score.ENGINENAME are not present
  {                     
    if (any(grepl("|",identifications[,SC['SEARCHENGINE']],fixed=TRUE))) {
      identifications <- .dissect.search.engines(identifications)               ## dissect merged id columns
    } else {
      identifications <- .merge.search.engine.identifications(identifications,...)  ## merge identifications
    }
  }

  ## Merge identifications from different dissociation methods (e.g. CID and HCD)
  ##   TODO: Can this be done by the code above?
  if ('SPECTRUM.QUANT' %in% names(SC)) {
    tt <- table(identifications[,SC['SPECTRUM.QUANT']])
    if (any(tt>1)) {
      spectra.ok <- identifcations[,'SPECTRUM.QUANT'] %in% names(tt)[tt==1]
      ids.quant.merged <- .merge.quant.identifications(identification[!spectra.ok])
      identifications <- rbind(identifications[spectra.ok,],ids.quant.merged)
    }
  }

  if (max(table(identifications[,SC['SPECTRUM']])) > 1) {
    print(head(identifications))
    stop("Identifications still have duplicate spectra!")
  }

  if ('SEARCHENGINE' %in% names(SC)) {
    message("Identification details:")
    tt <- table(identifications[,SC['SEARCHENGINE']])
    print(data.frame(perc=sprintf("%.2f %%",tt[order(tt)]/sum(tt)*100),n=sort(tt)))
  }

  return(identifications)
}

## end MERGE IDENTIFICATIONS
###############################################################################


.read.identifications <- function(identifications,
                                  mapping=NULL,mapping.names=c(quantification.spectrum="hcd",identification.spectrum="cid"),
                                  identifications.quant=NULL,decode.titles=TRUE,identifications.format=NULL) {

  ## load identifications (is either character or data.frame
  if (is.character(identifications) && all(sapply(identifications,file.exists)))
    identifications <- .read.idfile(identifications,identifications.format,decode.titles)

  ## load mapping (either character or data.frame)
  if (!is.null(mapping)) {
    if (is.null(mapping.names)) stop("mapping.names must be given alongside with mapping")
    if (!'identification.spectrum' %in% names(mapping.names) || !'quantification.spectrum' %in% names(mapping.names)) 
      stop("mapping.names must be given alongside with mapping. names(mapping.names) must be 'identification.spectrum' and 'quantification.spectrum'")
    if (is.character(mapping) && file.exists(mapping))
      mapping <- do.call(rbind,lapply(mapping,read.table,sep=",",header=TRUE,stringsAsFactors=FALSE))
    if (!is.data.frame(mapping)) stop("mapping must be a data.frame or valid file name")
    if (!all(mapping.names %in% colnames(mapping))) stop("mapping.names must be column names of mapping")

    quant2id <- .as.vect(mapping,mapping.names['identification.spectrum'],mapping.names['quantification.spectrum'])
    id2quant <- .as.vect(mapping,mapping.names['quantification.spectrum'],mapping.names['identification.spectrum'])

    identifications[,.SPECTRUM.COLS['SPECTRUM.QUANT']] <- id2quant[identifications[,.SPECTRUM.COLS['SPECTRUM']]]
    identifications[,.SPECTRUM.COLS['DISSOCMETHOD']] <- ifelse(is.null(identifications.quant),"hcd","cid") # temp fix
    #identifications[,.SPECTRUM.COLS['DISSOCMETHOD']] <- names(mapping.names)[mapping.names=='identification.spectrum']

    if (!is.null(identifications.quant)) {
      ## load identifications.quant (either character or data.frame)
      if (is.character(identifications.quant) && file.exists(identifications.quant)) 
        identifications.quant <- .read.idfile(identifications.quant,identifications.format,decode.titles)
      if (!is.data.frame(identifications.quant)) stop("identifications.quant must be a data.frame or valid file name")
      identifications.quant[,.SPECTRUM.COLS['SPECTRUM.QUANT']] <- identifications.quant[,.SPECTRUM.COLS['SPECTRUM']]
      identifications.quant[,.SPECTRUM.COLS['DISSOCMETHOD']] <- "hcd"
      #identifications.quant[,.SPECTRUM.COLS['DISSOCMETHOD']] <- names(mapping.names)[mapping.names=='quantification.spectrum']
      identifications <- rbind(identifications,identifications.quant)
    }
  }
  return(identifications)
}


## read MSGF+ tab-separated identification files
.read.msgfp.tsv <- function(filename,filter.rev.hits=TRUE) {
  id.data <- read.delim(filename, sep="\t", stringsAsFactors=FALSE)
  ib.df <- data.frame(spectrum=id.data[,'Title'],.convert.msgfp.pepmodif(id.data[,'Peptide']),
		      scan.from=id.data[,'ScanNum'],dissoc.method=tolower(id.data[,'FragMethod']),
		      precursor.error=id.data[,'PrecursorError.ppm.'],charge=id.data[,'Charge'],
		      search.engine="MSGF+",score=id.data[,'MSGFScore'],stringsAsFactors=FALSE)
  ib.protnpep <-  .convert.msgfp.protein(id.data[,'Protein'],ib.df[,'peptide'],filter.rev.hits=filter.rev.hits)
  merge(ib.df,ib.protnpep,by='peptide',all=TRUE)
}

.convert.msgfp.pepmodif <- function(peptide,modif.masses=
                                      c(iTRAQ4plex=144.102,Cys_CAM=57.021,Oxidation=15.995,
                                        iTRAQ4_ACET="144.102+42.011",ACET=42.011,
                                        METH=14.016,BIMETH=28.031,TRIMETH=42.047
                                        )) {
  modif.masses.r <- setNames(c(names(modif.masses)),c(paste0("+",modif.masses)))
  modifs <- strsplit(paste0(peptide,"+"),"[A-Z]")
  #sort(table(unlist(modifs)))
  modif.p <- sapply(modifs,function(x) { 
                                         x[length(x)] <- sub(".$","",x[length(x)]);
                                         x[x!=""] <- modif.masses.r[x[x!=""]];
                                         x
                                      })
  if (any(is.na(unlist(modif.p))))
    stop("NA in modifications - did not map")
  #sel <- sapply(modif.p,function(x) any(is.na(x)))
  #modifs[sel]
  
  pep.seq <- gsub("[+0-9\\.]","",peptide)
  if (any(nchar(pep.seq)+1 != sapply(modif.p,length)))
    stop("some modif sequences are not of correct length!")
  #cbind(peptide,pep.seq,nchar(pep.seq),sapply(modif.p,length))
  
  modif.i <- mapply(function(pep,modif) {
    pep <- c("Nterm",pep)
    sel.m <- modif!="" & !grepl("_",modif)
    modif[sel.m] <- paste0(modif[sel.m],"_",pep[sel.m])
    paste(modif,collapse=":")
  } ,strsplit(pep.seq,""),modif.p)

  
  
  return(data.frame(peptide=pep.seq,modif=paste0(modif.i,":"),stringsAsFactors=FALSE))
}


.convert.msgfp.protein <- function(protein,peptide,filter.rev.hits=TRUE) {
  # layout: sp|Q60848-1|HELLS_MOUSE(pre=R,post=K);sp|Q60848-2|HELLS_MOUSE(pre=R,post=K)
  # reverse hits: XXX_sp|...
  # TODO: extract pre and post AAs

  protein.acs <- lapply(strsplit(protein,"[;|]"),
                        function(y) { 
                          acs <- y[seq(from=2,to=length(y),by=3)] 
                          if (filter.rev.hits) {
                            is.rev <- grepl("^XXX_",y[seq(from=1,to=length(y),by=3)])
                            acs[!is.rev]
                          } else
                            acs
                        })
  if (filter.rev.hits) {
    fwd.prots <- sapply(protein.acs,length) > 0
    protein.acs <- protein.acs[fwd.prots]
    peptide <- peptide[fwd.prots]
  }

  as.data.frame(do.call(rbind,lapply(seq_along(peptide),
          function(i) cbind(peptide=peptide[i],accession=protein.acs[[i]]) )),stringsAsFactors=FALSE)
}

<|MERGE_RESOLUTION|>--- conflicted
+++ resolved
@@ -69,11 +69,7 @@
   if (!identical(spectra.ids,rownames(data.ions))) {
     id.n.quant <- intersect(spectra.ids,rownames(data.mass))
     id.not.quant <- setdiff(spectra.ids,rownames(data.mass))
-<<<<<<< HEAD
     quant.not.id <- setdiff(rownames(data.mass),spectra.ids)
-=======
-    quant.not.id <- setdiff(rownames(data.mass),rownames(data))
->>>>>>> 7fad4fb1
 
     if (length(id.n.quant)==0) stop("No spectra could be matched between identification and quantifications")
     
