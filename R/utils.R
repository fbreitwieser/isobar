--- conflicted
+++ resolved
@@ -327,11 +327,7 @@
   gsub("[^a-zA-Z\\.0-9_\\-]","", str)
 }
 
-<<<<<<< HEAD
-weighted.cor <- function( x, y, w = rep(1,length(x)),use='complete.obs') {
-=======
-.weighted.cor <- function( x, y, w = rep(1,length(x))) {
->>>>>>> 27c2c6c2
+.weighted.cor <- function( x, y, w = rep(1,length(x)),use='complete.obs') {
   ## (c) Heather Turner, Vincent Zoonekynd at http://stackoverflow.com/questions/9460664/weighted-pearsons-correlation
   stopifnot(length(x) == dim(y)[2] )
   if (use=='complete.obs') {
