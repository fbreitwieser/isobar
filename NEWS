<<<<<<< HEAD
=======
CHANGES IN VERSION 1.16.2
-------------------------
 - Important fix to the isotope impurity correction - previous model used a transposed impurity matrix.
   Fix is thanks to Dario Strbenac (https://support.bioconductor.org/p/74301)

>>>>>>> d4965828
CHANGES IN VERSION 1.13.0
-------------------------
 - calcCumulativeProbXGreaterThanY() contributed by A. Stukalov, for calculating cummulative p-values with replicates
 - Bioconductor version increment

CHANGES IN VERSION 1.11.0
-------------------------
 - Bioconductor version increment

CHANGES IN VERSION 1.9.5
------------------------
 - FIX FOR TMT-10plex tags: previous version had wrong annotation of N and C for 127,128,129,130
 - Speed improvements for p-value calculation by vectorization, contributed by A. Stukalov

CHANGES IN VERSION 1.9.3
------------------------
 - allow the use of a combination matrix in NoiseModel reporterTagNames
 - added function getProteinInfoFromTheInternet which automatically recognizes Uniprot and Entrez ACs. Set now as default 'protein.info.f' in the report configuration.
 - Overhauled isobar-analysis.Rnw
   - use of ltxtables to allow optimal column widths (longer runtime, however)
   - use [[ instead of $  for accession of lists
   - better column and grouping description
 - allow report generation without a proteinInfo object
 - set report cache directory to 'cache' (instead of '.') by default
 - 1.9.3.2:
   - mascotParser2.pl: allow to skip modif-conversion with -no-modiconv
   - mascotParser2.pl: set --lightXML as default
   - report generation: set combn.method="versus.channel", which computes the ratios against the first channel
   - various PDF report improvements
 - 1.9.3.3:
   - report tables are written into tables which are loaded with LTxtable
      report generation takes longer now
   - fixes in correct.peptide.ratios
     - use combined protein group for peptide-protein mapping
     - use only reporter proteins for mapping
   - fix in creation of protein groups from template,
      subset by peptide _and_ modif

CHANGES IN VERSION 1.9.2
------------------------
 - fix issue of NA in 'n.spectra' when calculating summarized ratios
 - various report improvements:
   - use column of variable width to display class labels
   - add attributes of quant table to summarized result table
   - improved placement of tikz peptide group pictures

CHANGES IN VERSION 1.7.6
------------------------
 - added TMT 10plex (contribution from Florent Gluck)
 - fixed bugs with system.file not working on R < 2.11 (contribution from Florent Gluck)
 - fixed bug in isobar-qc which was not working without normalize=TRUE
 - added writeHscoreData for usage with Hscorer.py (MM Savitski, 2010)
 - shQuote commands correctly - should fix issues running report generation on Windows
 - added calculations and XLS tab for peptides with unsure localization of the modification site
 - updated scripts for creating multi-sample reports (create.meta.reports)

CHANGES IN VERSION 1.7.5
------------------------
 - fixed critical bugs: Excel report output had wrong ordering, ie ratios did
   not correspond to the meta information [introduced in version 1.7.3].
 - fix of real peptide names: Reexport I/L peptides in reports

CHANGES IN VERSION 1.7.4
------------------------
 - improved MSGF+ search result import
 - refactored report properties: all properties can now be defined in 
    in the properties.R
 - speed and memory usage improvements when creating wide XLS report
 - ratio p-value adjustment now works per comparision instead of globally

CHANGES IN VERSION 1.7.3
------------------------
 - fix wide XLS report format
 - novel plot for ratio combinations in QC report
    showing individual ratio distributions and 
    significant ratios

CHANGES IN VERSION 1.7.2
------------------------
 - added TMT 6plex masses to phosphoRS export script
 - fixed mascot parsers
 - MzIdentML version  1.1.0 support implemented [not fully tested]

CHANGES IN VERSION 1.7.1
------------------------
 - fixed import of MzIdentML files from Mascot and ProteomeDiscoverer

CHANGES IN VERSION 1.6.0
------------------------
 - added modules and functions for PTM quantification

CHANGES IN VERSION 1.5.3
------------------------
 - parallelization support! Set options(isobar.parallel=TRUE) and 
   register a cluster using registerDoMC or registerDoSNOW.
   Used when creating ratio tables.


CHANGES IN VERSION 1.5.2
------------------------
 - added MSGF+ tsv import [one-line-per-psm format]
 - refactored various parts of the code (proteinRatios, report-utils, isobar-import)
 - PTM XLS report: report significance for protein ratio, and peptide ratio

CHANGES IN VERSION 1.5.1
------------------------
 - added molecular weight correction to emPAI and dNSAF
 - added property 'ratiodistr.class.labels': biological variability can be 
   calculated in the report with other labels
 - improved PDF analysis report: added number of proteins in each section
 - added location scale family T distribution as biological variability
   distribution (distr class) and fitTlsd.
 - better protein PDF analysis report layout.

CHANGES IN VERSION 1.5
------------------------
 - Added modules for PTM validation and quantification
   - Validation
     - PhosphoRS XML import writers and outpout readers
     - DeltaScore calculation when the data is provided
   - Quantification
     - All quantifications can be done now either on the protein level,
       peptide level, or modified peptide level. For modified peptide level,
       supply a matrix with a 'peptide' and 'modif' column to the 
       appropriate functions.
     - Correction of peptide ratios with protein ratios is possible. Also
       the variance can be adjusted (assuming no or full correlation)
   - Report generation
     - Import PhosphoSitePlus or neXtProt information on modification sites

CHANGES IN VERSION 1.3.0
------------------------
 - Rockerbox import (just define the XXX.dat.peptides.csv as identifications)
 - possibility to define columns for XLS report in properties.R. e.g.
   xls.report.columns <- c("ratio","is.significant",
                           "ratio.minus.sd","ratio.plus.sd",
                           "p.value.ratio","p.value.sample",
                           "log2.ratio","log2.variance")

CHANGES IN VERSION 1.1.3
------------------------
 - better matching of file patterns of peaklist and id in report
 - tab2xls improvements: 
   - fix when there are cells with preceeding colons - would think they are cell properties
   - fix row limitation of 65536 - add new worksheet with remaining lines
 - re-added ibspiked_set2 dataset as the xz requirement allows for additional data

CHANGES IN VERSION 1.1.2
------------------------

 - fixed handling of divergent identifications in one search engine
 - fixed number of spectra in isobar-analysis report
 - fixed recently introduced error when reading mgf file
 - identifications tab in XLS report is now in concise format
   - shared peptides are colored in gray
 - added xls report format = wide

CHANGES IN VERSION 1.1.1
------------------------

NEW FEATURES:

 - normalization can now be performed on individual channels (and channel pairs)
 - added semi-quantitative Quantitation with emPAI, dNSAF and spectral count
 - proteinInfo can now be gathered from Uniprot directly
 - added reporter intensity plot shpwing effect of normalization
 - added linear regression as ratio estimator
 - improved MA plot: added 'Infinity' on the axis

CHANGES IN VERSION 1.0.0
------------------------

 - first Bioconductor version (version bump to 1.0.0)!
 - slot name reporterMasses is renamed to reporterTagMasses
    to fix clash with method reporterMasses which fetches assayData(ibspectra)[["mass"]]
 - slot name reporterNames is renamed to reporterTagNames
    to distinguish from deprecated Biobase::reporterNames
 - added option 'scan.lines' to readIBSpectra: read mgf files in parts
    for large MGF files
 - use a function for protein reporting: create.reports.R
    properties.conf will be replaced by properties.R

CHANGES IN VERSION 0.2.5
------------------------

 - MSnbase support: Added functions to coerce from MSnSet to IBSpectra and vice versa.
   Added Msnbase to Suggests.
 - support for multiple classes added
 - updated Perl parsers: mascotParser2.pl and pidresParser2.pl instead of isobarXParser.pl
   resulting XML files can be converted to id.csv using psx2tab2.pl
 - prob otion for readIBSpectra worked errornous - fixed (thanks to Xavier Robin)
 - added property use.na: Use NA values for quantification
 - various Analysis Report beautifications (thanks to Xavier Robin)
 - varous bug fixes


CHANGES IN VERSION 0.2.4
------------------------

 - improved Vignette descriptions, added CITATION (still UTF-8 error)
 - added possibility to revert Mascot escaped TITLEs
 - if proteins are excluded w/ subsetIBSpectra, exclude all
   it's peptides, not only reporter-specific ones
 - fix error introduced in 0.2.3: When multiple MGFs were read,
   an false error occured that not all id spectra could be matched
 - add property 'author' for LaTeX reports
 - section 'Significantly regulated proteins' not shown anymore by default
   added property show.significant.proteins to reenable
 - added properties isotope.impurities and fragment.outlier.prob
 - bug fixes: 
   - naming not correct when class labels contain NAs
   - numeric class labels are not handled correctly
 - added naRegion to noise model
 - data is now stored before normalization. Those values are then used to normalize.
   (Thanks to observation of Chris Bielow)

CHANGES IN VERSION 0.2.3
------------------------

 - specify combination matrix for proteinRatios and in properties.conf
 - improved logging of IBSpectra creation and normalization
 - fix: maplot crashed on all NA channels
 - NA names in PDF report section 'Not quantified proteins' removed
 - allow for NA class labels - they are ignored in the comuptation of ratios

CHANGES IN VERSION 0.2.2
------------------------

 - re-added ratio vs intensity plot in QC report
 - issue warning when summarize property is incorrectly defined
 - create cachedir if it does not exist 
 - estimateRatio.group_specific_proteins renamed to quant.w.grouppeptides 
 - sanitize analysisname, uniprotlink, and subsection names for LaTeX
 - use fancyhdr instead of fanctheadings
 - added argument require.reporter.specific to reporterProteins


CHANGES IN VERSION 0.2.1
------------------------

 - Bug fix: as.data.frame generated ions/mass colnames with a 'X' in front


CHANGES IN VERSION 0.2
----------------------

 - Published online with JPR Publication<|MERGE_RESOLUTION|>--- conflicted
+++ resolved
@@ -1,11 +1,8 @@
-<<<<<<< HEAD
-=======
-CHANGES IN VERSION 1.16.2
+CHANGES IN VERSION 1.17.1
 -------------------------
  - Important fix to the isotope impurity correction - previous model used a transposed impurity matrix.
    Fix is thanks to Dario Strbenac (https://support.bioconductor.org/p/74301)
 
->>>>>>> d4965828
 CHANGES IN VERSION 1.13.0
 -------------------------
  - calcCumulativeProbXGreaterThanY() contributed by A. Stukalov, for calculating cummulative p-values with replicates
