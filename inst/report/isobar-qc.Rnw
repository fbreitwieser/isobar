% vim: set expandtab ts=3 sw=3:
\SweaveOpts{eps=FALSE}
\SweaveOpts{strip.white=false}
<<initialization,echo=FALSE,results=hide>>=
suppressPackageStartupMessages(library(distr))
suppressPackageStartupMessages(require(ggplot2))
suppressPackageStartupMessages(library(isobar))
suppressPackageStartupMessages(library(gridExtra))
suppressPackageStartupMessages(library(plyr))
options(encoding="UTF-8")  
pdf.options(pointsize=6)

load.tex.properties(.GlobalEnv) # loads environments 
n.tags <- length(reporterTagNames(ibspectra))
@

\documentclass[11pt,oneside,nogin]{article}
\usepackage[margin=2cm]{geometry}
\usepackage[utf8]{inputenc}
\usepackage{amsmath}
\usepackage{longtable}
\usepackage[pdftex]{graphicx}
\usepackage{float}
\usepackage{verbatim}
\usepackage{fancyhdr}
\renewcommand{\headrulewidth}{0pt}
\pagestyle{fancy}
\lfoot{\today}
\cfoot{\thepage}

<<echo=FALSE,results=tex>>=
write.tex.commands() # prints analysisname, analysisauthor, and isobarthanks commands
@

\rfoot{Isobar QC Report \analysisname}

\usepackage{hyperref}
\hypersetup{
  colorlinks=true,
  pdfauthor=\analysisauthor
}
\usepackage{titling}
\setlength{\droptitle}{-5em}   % less space for title

\title{Isobar QC Report \analysisname\isobarthanks}
\author{\analysisauthor}
\date{\today}

\raggedbottom

\begin{document}

\maketitle

\subsection*{Reporter Mass Precision}
Histogram representing the distribution of the delta mass (in
\emph{m/z}) for each reporter tag between theoretical and observed
mass. Reporter tag ions were extracted from MS2 fragment spectra at
$\pm$ \Sexpr{properties.env$fragment.precision/2} $m/z$ around the
theoretical masses.

<<fig-reporterMassPrecisionv,fig=T,echo=F,width=6.5,height=2.5,results=hide>>=
 print(reporterMassPrecision(ibspectra))
@

\subsection*{Reporter Intensities Normalization}

<<echo=FALSE,results=tex>>=
reporter.tags <- reporterTagNames(ibspectra)
n.factors <- setNames(rep("n.n.", length(reporter.tags)),reporter.tags)
nn.factors <- ibspectra@log[grep("normalization.multiplicative.factor",
                                 rownames(ibspectra@log)),"Message"]
names(nn.factors) <- sub(".* channel ","",names(nn.factors))
n.factors[names(nn.factors)] <- nn.factors
<<<<<<< HEAD

ri <- reporterIntensities(ibspectra)
ri.nn <- reporterData(ibspectra,element="ions_not_normalized") # null if not normalized
if (is.null(ri.nn)) {
    cat("Box-plot of the reporter intensities per labeled channel. No normalization was performed.
        
        ")
} else {
  cat("Box-plot of the reporter intensities before and after the
       normalization process. Isobar applies a normalization factor to impose
       equal median or summed intensity in each channel. Some channels may be
       excluded from normalization, as defined in the \\texttt{properties.R}.
       
       ")
}
@ 

=======

ri <- reporterIntensities(ibspectra)
ri.nn <- reporterData(ibspectra,element="ions_not_normalized") # null if not normalized
if (is.null(ri.nn)) {
    cat("Box-plot of the reporter intensities per labeled channel. No normalization was performed.
        
        ")
} else {
  cat("Box-plot of the reporter intensities before and after the
       normalization process. Isobar applies a normalization factor to impose
       equal median or summed intensity in each channel. Some channels may be
       excluded from normalization, as defined in the \\texttt{properties.R}.
       
       ")
}
@ 

>>>>>>> d4965828
\begin{minipage}[c]{0.4\textwidth}
<<fig-reporterIntensityPlot,fig=T,echo=F,width=2.5,height=2.3,results=hide>>=
 print(reporterIntensityPlot(ibspectra) + isobar:::.gg_theme(legend.position="bottom"))
@
\end{minipage}
\hfill
\begin{minipage}[c]{0.6\textwidth}
\vspace{0pt} \small
<<normalization factors,echo=FALSE,results=tex,strip.white=false>>=
if (is.null(ri.nn)) { 
   cat("\\begin{tabular}{rrrr}\n",
       paste("","",
             "\\multicolumn{2}{c}{intensites}",sep=" & "),"\\\\",
       paste("tag",
             "NA\\footnote{Percentage of spectra with no quantitative information}",
             "mean",
             "median",
             sep=" & "),
       " \\\\ \\hline",
       paste(names(n.factors),
             sprintf("%.2f",100*colSums(is.na(ri))/nrow(ri)),
             sprintf("%.2f",apply(ri,2,median,na.rm=TRUE)),
             sprintf("%.2f",colMeans(ri,na.rm=TRUE)),             
             sep=" & ",collapse="\\\\ \n"),
       "\\end{tabular}",sep="\n")

} else {
    cat("\\begin{tabular}{r@{\\hspace{1em}}rr@{\\hspace{1em}}rr@{\\hspace{1em}}rr}\n",
       paste("","",
             "\\multicolumn{2}{c}{before norm.}",
             "\\multicolumn{2}{c}{after norm.}",
#"\\multicolumn{2}{c}{after n.\\footnote{Intensities before and after normalization}}",
             "",sep=" & "),"\\\\",
       paste("tag",
             "NA\\footnote{Percentage of spectra with no quantitative information}",
             "mean",
             "median",
             "mean",
             "median",
             "factor\\footnote{n.n. \\ldots~excluded from normalization}",sep=" & "),
       " \\\\ \\hline",
       paste(names(n.factors),
             sprintf("%.2f",100*colSums(is.na(ri.nn))/nrow(ri.nn)),
             sprintf("%.1f",colMeans(ri.nn,na.rm=TRUE)),
             sprintf("%.1f",apply(ri.nn,2,median,na.rm=TRUE)),
             sprintf("%.1f",colMeans(ri,na.rm=TRUE)),             
             sprintf("%.1f",apply(ri,2,median,na.rm=TRUE)),
             n.factors,sep=" & ",collapse="\\\\ \n"),
       "\\end{tabular}",sep="\n")
   
}
@
\normalsize
\end{minipage}

\subsection*{Ratio Distribution}
Distribution of the computed protein ratios (bars) and the probability density function of 
a \Sexpr{class(ratiodistr)}  distribution (solid line) fitted as described below.

\begin{minipage}{0.45\textwidth}
<<fig-ratiodistribution,fig=TRUE,echo=FALSE,width=3,height=2>>=

#quant.tbl$ratio <- 10^ quant.tbl$lratio
limits <- seq(from=min(quant.tbl$lratio,na.rm=TRUE),to=max(quant.tbl$lratio,na.rm=TRUE),length.out=1000)
#breaks=c(0.1,0.2,1,5,10)
#breaks <- breaks[log10(breaks) %inrange% range(quant.tbl$lratio)]

g <- ggplot(quant.tbl,aes(x=lratio)) +
  geom_histogram(colour = "darkgreen", fill = "white",
                 aes(y=..density..),alpha=0.8,binwidth=1/20*(max(limits)-min(limits))) +
  geom_rug(alpha=0.1) +
#  scale_x_continuous("Ratio",breaks=log10(breaks),labels=breaks) +
  scale_x_continuous(expression(paste(log[10]," ratio"))) +
  theme_bw(base_size=10) +
  isobar:::.gg_theme(legend.position="none",
       axis.text.x = isobar:::.gg_element_text(colour="grey50"))

if (!is.null(ratiodistr)) {
  curve.distr <- data.frame(x=limits,y=d(ratiodistr)(limits))
  g <- g + geom_line(data=curve.distr,aes(x=x,y=y),colour="black")
}

print(g)

@
\end{minipage}
\hfill
<<show-ratiodistribution,echo=FALSE,results=tex,strip.white=false>>=
cat("\\begin{minipage}{0.5\\textwidth}\n")
if (!is.null(ratiodistr)) {
  cat("\\begin{verbatim}\n")
  print(ratiodistr)
  cat("\\end{verbatim}\n\n")
  if (!is.null(attr(ratiodistr,"method"))) {
     m <- attr(ratiodistr,"method")
     classLabels <- attr(ratiodistr,"cl")
     t <- table(classLabels)
     tagNames <- attr(ratiodistr,"tagNames")

     cat("Distribution calculated on \\emph{",m,"} ratios",sep="")
     classTxt <- sapply(names(t),function(class) 
                        sprintf("\\emph{%s} (tags %s)",class,
                                paste(tagNames[!is.na(classLabels) & classLabels==class],collapse=", ")))
     if (m == "intraclass") {
        cat(" within classes ",paste(classTxt[names(t)[t>1]],collapse=" and "),".")
     } else {
        cat(" with classes ",paste(classTxt[names(t)],collapse=", "),".")
     }
  }
} else {
   cat("No ratio distribution available.")
}
cat("\\end{minipage}")
if (!is.null(ratiodistr)) {
  probs <- c(0.005,0.01,0.025,0.05,0.95,0.975,0.99,0.995)
  qs <- q(ratiodistr)(probs)
  cat("\n\n \\small",
      "\\begin{tabular}{r",rep("r",length(probs)),"}","\n",
      "probabilities:&",paste(probs*100,"\\%",sep="",collapse="&"),"\\\\ \n",
      "distribution quantiles ($log_{10}$):&",paste(round(qs,2),collapse="&"),"\\\\ \n",
      "(normal scale):&",paste(round(10**qs,3),collapse="&"),"\\\\ \n",
      "\\end{tabular} \\normalsize",
      sep="")
}
@

\subsection*{Individual Ratio Distributions}

<<reporter-intensities-2,fig=TRUE,width=6.5,height=4.5,echo=F,results=hide>>=
if (all(c("class1","class2") %in% colnames(quant.tbl)) && 
    (!all(quant.tbl[,'class1']==quant.tbl[,'r1']))) {
  quant.tbl$comp <- sprintf("%s [%s] /\n %s [%s]",
                            quant.tbl$r2,quant.tbl$class2,
                            quant.tbl$r1,quant.tbl$class1)
  quant.tbl$channels <- sprintf("%s / %s",quant.tbl$r2,quant.tbl$r1)
} else {
  quant.tbl$comp <- sprintf("%s / %s",quant.tbl$r2,quant.tbl$r1)
}

g <- ggplot(quant.tbl,aes(x=lratio)) +
  geom_histogram(
                 aes(y=..density..,fill=comp),alpha=0.8,binwidth=1/20*(max(limits)-min(limits))) + facet_wrap(~comp,nrow=1) +
#  scale_x_continuous("Ratio",breaks=log10(breaks),labels=breaks) +
  scale_x_continuous(expression(paste(log[10]," ratio"))) +
  theme_bw(base_size=10) +
  isobar:::.gg_theme(legend.position="none",axis.text.x = isobar:::.gg_element_text(colour="grey50"))  + scale_fill_brewer(palette="Set1")

if (!is.null(ratiodistr)) {
  curve.distr <- data.frame(x=limits,y=d(ratiodistr)(limits))
  g <- g + geom_line(data=curve.distr,aes(x=x,y=y),colour="black",alpha=.5)
}

<<<<<<< HEAD
gg <- grid.arrange(g,
tableGrob(ddply(quant.tbl,c('channels','class2','class1')[c('channels','class2','class1') %in% colnames(quant.tbl)],
                 function(x) c('number of ratios'=sum(!is.na(x$lratio)),
                               'significantly\ndownregulated'=sum(x$is.significant[x$lratio<0],na.rm=TRUE),
                               'significantly\nupregulated'=sum(x$is.significant[x$lratio>0],na.rm=TRUE))),
           gpar.coretext = gpar(fontsize=9), gpar.coltext=gpar(fontsize=10), gpar.rowtext=gpar(fontsize=10)),
ncol=1)

=======
#gg <- grid.arrange(g,
#tableGrob(ddply(quant.tbl,c('channels','class2','class1')[c('channels','class2','class1') %in% colnames(quant.tbl)],
#                 function(x) c('number of ratios'=sum(!is.na(x$lratio)),
#                               'significantly\ndownregulated'=sum(x$is.significant[x$lratio<0],na.rm=TRUE),
#                               'significantly\nupregulated'=sum(x$is.significant[x$lratio>0],na.rm=TRUE))),
#           gpar.coretext = gpar(fontsize=9), gpar.coltext=gpar(fontsize=10), gpar.rowtext=gpar(fontsize=10)),
#ncol=1)

print(g)
>>>>>>> d4965828
#width <- max(6.5,nrow(unique(quant.tbl[,c('r1','r2')])) * 2)
#width<- 6.5
#pdf("reporter-intensities-2.pdf",width=width,height=4.5)
#print(gg)
<<<<<<< HEAD
#dev.off()   
=======
#dev.off()
print(ddply(quant.tbl,c('channels','class2','class1')[c('channels','class2','class1') %in% colnames(quant.tbl)],
                 function(x) c('number of ratios'=sum(!is.na(x$lratio)),
                               'significantly\ndownregulated'=sum(x$is.significant[x$lratio<0],na.rm=TRUE),
                               'significantly\nupregulated'=sum(x$is.significant[x$lratio>0],na.rm=TRUE))))
>>>>>>> d4965828
@
%\includegraphics{reporter-intensities-2}

\subsection*{Ratio-intensity Plot}
Display of the ratio (\emph{y-axis}) versus the log10 average signal intensity (\emph{x-axis}) for all the reporter ratio combinations. The noise model used by Isobar is indicated as a solid red line.

<<fig-maplot,echo=FALSE,results=hide>>=
ppi <- 300
png("fig_maplot.png",width=6.5*ppi,height=4.5*ppi,res=ppi,pointsize=12)
maplot(ibspectra,noise.model=noise.model,bty="l",pairs=properties.env$qc.maplot.pairs)
dev.off()
@
\includegraphics{fig_maplot}

<<fig-ratio-variance,fig=TRUE,echo=FALSE,width=6,height=4,eval=FALSE>>=
#\section{Ratio Variance Plot}
#if (ep("preselected.proteins"))

quant.tbl <- merge(quant.tbl,ddply(quant.tbl,"sign.string",nrow),all.x=TRUE,by="sign.string")
quant.tbl$sign <- paste(quant.tbl$sign.string,": ",quant.tbl$V1,sep="")
#message(paste(unique(quant.tbl$sign),collapse="\n"))

g <- ggplot(quant.tbl,aes(x=lratio,y=sqrt(variance))) +
  geom_point(aes(colour=factor(is.significant),shape=factor(is.significant)),alpha=0.8) +
  scale_shape(solid=FALSE) + facet_grid(class1~class2) + theme_bw()
print(g)
@

\end{document}<|MERGE_RESOLUTION|>--- conflicted
+++ resolved
@@ -72,7 +72,6 @@
                                  rownames(ibspectra@log)),"Message"]
 names(nn.factors) <- sub(".* channel ","",names(nn.factors))
 n.factors[names(nn.factors)] <- nn.factors
-<<<<<<< HEAD
 
 ri <- reporterIntensities(ibspectra)
 ri.nn <- reporterData(ibspectra,element="ions_not_normalized") # null if not normalized
@@ -90,25 +89,6 @@
 }
 @ 
 
-=======
-
-ri <- reporterIntensities(ibspectra)
-ri.nn <- reporterData(ibspectra,element="ions_not_normalized") # null if not normalized
-if (is.null(ri.nn)) {
-    cat("Box-plot of the reporter intensities per labeled channel. No normalization was performed.
-        
-        ")
-} else {
-  cat("Box-plot of the reporter intensities before and after the
-       normalization process. Isobar applies a normalization factor to impose
-       equal median or summed intensity in each channel. Some channels may be
-       excluded from normalization, as defined in the \\texttt{properties.R}.
-       
-       ")
-}
-@ 
-
->>>>>>> d4965828
 \begin{minipage}[c]{0.4\textwidth}
 <<fig-reporterIntensityPlot,fig=T,echo=F,width=2.5,height=2.3,results=hide>>=
  print(reporterIntensityPlot(ibspectra) + isobar:::.gg_theme(legend.position="bottom"))
@@ -261,16 +241,6 @@
   g <- g + geom_line(data=curve.distr,aes(x=x,y=y),colour="black",alpha=.5)
 }
 
-<<<<<<< HEAD
-gg <- grid.arrange(g,
-tableGrob(ddply(quant.tbl,c('channels','class2','class1')[c('channels','class2','class1') %in% colnames(quant.tbl)],
-                 function(x) c('number of ratios'=sum(!is.na(x$lratio)),
-                               'significantly\ndownregulated'=sum(x$is.significant[x$lratio<0],na.rm=TRUE),
-                               'significantly\nupregulated'=sum(x$is.significant[x$lratio>0],na.rm=TRUE))),
-           gpar.coretext = gpar(fontsize=9), gpar.coltext=gpar(fontsize=10), gpar.rowtext=gpar(fontsize=10)),
-ncol=1)
-
-=======
 #gg <- grid.arrange(g,
 #tableGrob(ddply(quant.tbl,c('channels','class2','class1')[c('channels','class2','class1') %in% colnames(quant.tbl)],
 #                 function(x) c('number of ratios'=sum(!is.na(x$lratio)),
@@ -280,20 +250,15 @@
 #ncol=1)
 
 print(g)
->>>>>>> d4965828
 #width <- max(6.5,nrow(unique(quant.tbl[,c('r1','r2')])) * 2)
 #width<- 6.5
 #pdf("reporter-intensities-2.pdf",width=width,height=4.5)
 #print(gg)
-<<<<<<< HEAD
-#dev.off()   
-=======
 #dev.off()
 print(ddply(quant.tbl,c('channels','class2','class1')[c('channels','class2','class1') %in% colnames(quant.tbl)],
                  function(x) c('number of ratios'=sum(!is.na(x$lratio)),
                                'significantly\ndownregulated'=sum(x$is.significant[x$lratio<0],na.rm=TRUE),
                                'significantly\nupregulated'=sum(x$is.significant[x$lratio>0],na.rm=TRUE))))
->>>>>>> d4965828
 @
 %\includegraphics{reporter-intensities-2}
 
